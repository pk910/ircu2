/*
 * IRC - Internet Relay Chat, ircd/s_bsd.c
 * Copyright (C) 1990 Jarkko Oikarinen and
 *                    University of Oulu, Computing Center
 *
 * This program is free software; you can redistribute it and/or modify
 * it under the terms of the GNU General Public License as published by
 * the Free Software Foundation; either version 1, or (at your option)
 * any later version.
 *
 * This program is distributed in the hope that it will be useful,
 * but WITHOUT ANY WARRANTY; without even the implied warranty of
 * MERCHANTABILITY or FITNESS FOR A PARTICULAR PURPOSE.  See the
 * GNU General Public License for more details.
 *
 * You should have received a copy of the GNU General Public License
 * along with this program; if not, write to the Free Software
 * Foundation, Inc., 675 Mass Ave, Cambridge, MA 02139, USA.
 */
/** @file
 * @brief Functions that now (or in the past) relied on BSD APIs.
 * @version $Id$
 */
#include "config.h"

#include "s_bsd.h"
#include "client.h"
#include "IPcheck.h"
#include "channel.h"
#include "class.h"
#include "hash.h"
#include "ircd_alloc.h"
#include "ircd_log.h"
#include "ircd_features.h"
#include "ircd_osdep.h"
#include "ircd_reply.h"
#include "ircd_snprintf.h"
#include "ircd_string.h"
#include "ircd.h"
#include "list.h"
#include "listener.h"
#include "msg.h"
#include "msgq.h"
#include "numeric.h"
#include "numnicks.h"
#include "packet.h"
#include "parse.h"
#include "querycmds.h"
#include "res.h"
#include "s_auth.h"
#include "s_conf.h"
#include "s_debug.h"
#include "s_misc.h"
#include "s_user.h"
#include "send.h"
#include "ssl.h"
#include "struct.h"
#include "sys.h"
#include "uping.h"
#include "version.h"

/* #include <assert.h> -- Now using assert in ircd_log.h */
#include <errno.h>
#include <fcntl.h>
#include <netdb.h>
#include <stdio.h>
#include <stdlib.h>
#include <string.h>
#include <sys/ioctl.h>
#include <sys/socket.h>
#include <sys/time.h>
#include <sys/utsname.h>
#include <unistd.h>

/** Array of my own clients, indexed by file descriptor. */
struct Client*            LocalClientArray[MAXCONNECTIONS];
/** Maximum file descriptor in current use. */
int                       HighestFd = -1;
/** Default local address for outbound IPv4 connections. */
struct irc_sockaddr       VirtualHost_v4;
/** Default local address for outbound IPv6 connections. */
struct irc_sockaddr       VirtualHost_v6;
/** Temporary buffer for reading data from a peer. */
static char               readbuf[SERVER_TCP_WINDOW];

/*
 * report_error text constants
 */
const char* const ACCEPT_ERROR_MSG    = "error accepting connection for %s: %s";
const char* const BIND_ERROR_MSG      = "bind error for %s: %s";
const char* const CONNECT_ERROR_MSG   = "connect to host %s failed: %s";
const char* const CONNLIMIT_ERROR_MSG = "connect limit exceeded for %s: %s";
const char* const LISTEN_ERROR_MSG    = "listen error for %s: %s";
const char* const NONB_ERROR_MSG      = "error setting non-blocking for %s: %s";
const char* const PEERNAME_ERROR_MSG  = "getpeername failed for %s: %s";
const char* const POLL_ERROR_MSG      = "poll error for %s: %s";
const char* const REGISTER_ERROR_MSG  = "registering %s: %s";
const char* const REUSEADDR_ERROR_MSG = "error setting SO_REUSEADDR for %s: %s";
const char* const SELECT_ERROR_MSG    = "select error for %s: %s";
const char* const SETBUFS_ERROR_MSG   = "error setting buffer size for %s: %s";
const char* const SOCKET_ERROR_MSG    = "error creating socket for %s: %s";
const char* const TOS_ERROR_MSG	      = "error setting TOS for %s: %s";
const char* const SSL_ERROR_MSG	      = "error creating ssl connection for %s: %s";


static void client_sock_callback(struct Event* ev);
static void client_timer_callback(struct Event* ev);


/*
 * Cannot use perror() within daemon. stderr is closed in
 * ircd and cannot be used. And, worse yet, it might have
 * been reassigned to a normal connection...
 */

/** Replacement for perror(). Record error to log.  Send a copy to all
 * *LOCAL* opers, but only if no errors were sent to them in the last
 * 20 seconds.
 * @param text A *format* string for outputting error. It must contain
 * only two '%s', the first will be replaced by the sockhost from the
 * cptr, and the latter will be taken from sys_errlist[errno].
 * @param who The client associated with the error.
 * @param err The errno value to display.
 */
void report_error(const char* text, const char* who, int err)
{
  static time_t last_notice = 0;
  int           errtmp = errno;   /* debug may change 'errno' */
  const char*   errmsg = (err) ? strerror(err) : "";

  if (!errmsg)
    errmsg = "Unknown error"; 

  if (EmptyString(who))
    who = "unknown";

  sendto_opmask_butone_ratelimited(0, SNO_OLDSNO, &last_notice, text, who, errmsg);
  log_write(LS_SOCKET, L_ERROR, 0, text, who, errmsg);
  errno = errtmp;
}


/** Called when resolver query finishes.  If the DNS lookup was
 * successful, start the connection; otherwise notify opers of the
 * failure.
 * @param vptr The struct ConfItem representing the Connect block.
 * @param hp A pointer to the DNS lookup results (NULL on failure).
 */
static void connect_dns_callback(void* vptr, const struct irc_in_addr *addr, const char *h_name)
{
  struct ConfItem* aconf = (struct ConfItem*) vptr;
  assert(aconf);
  aconf->dns_pending = 0;
  if (addr) {
    memcpy(&aconf->address, addr, sizeof(aconf->address));
    connect_server(aconf, 0);
  }
  else
    sendto_opmask_butone(0, SNO_OLDSNO, "Connect to %s failed: host lookup",
                         aconf->name);
}

/** Closes all file descriptors.
 * @param close_stderr If non-zero, also close stderr.
 */
void close_connections(int close_stderr)
{
  int i;
  if (close_stderr)
  {
    close(0);
    close(1);
    close(2);
  }
  for (i = 3; i < MAXCONNECTIONS; ++i)
    close(i);
}

/** Initialize process fd limit to MAXCONNECTIONS.
 */
int init_connection_limits(void)
{
  int limit = os_set_fdlimit(MAXCONNECTIONS);
  if (0 == limit)
    return 1;
  if (limit < 0) {
    fprintf(stderr, "error setting max fds to %d: %s\n", limit, strerror(errno));
  }
  else if (limit > 0) {
    fprintf(stderr, "ircd fd table too big\nHard Limit: %d IRC max: %d\n",
            limit, MAXCONNECTIONS);
    fprintf(stderr, "set MAXCONNECTIONS to a smaller value");
  }
  return 0;
}

/** Set up address and port and make a connection.
 * @param aconf Provides the connection information.
 * @param cptr Client structure for the peer.
 * @return Non-zero on success; zero on failure.
 */
static int connect_inet(struct ConfItem* aconf, struct Client* cptr)
{
  const struct irc_sockaddr *local;
  IOResult result;
  int family = 0;

  assert(0 != aconf);
  assert(0 != cptr);
  /*
   * Might as well get sockhost from here, the connection is attempted
   * with it so if it fails its useless.
   */
  if (irc_in_addr_valid(&aconf->origin.addr))
    local = &aconf->origin;
  else if (irc_in_addr_is_ipv4(&aconf->address.addr)) {
    local = &VirtualHost_v4;
    family = AF_INET;
  } else
    local = &VirtualHost_v6;
  cli_fd(cptr) = os_socket(local, SOCK_STREAM, cli_name(cptr), family);
  if (cli_fd(cptr) < 0)
    return 0;
#ifdef AF_INET6
  if ((family == 0) && !irc_in_addr_is_ipv4(&local->addr))
    family = AF_INET6;
  else
#endif
    family = AF_INET;

  /*
   * save connection info in client
   */
  memcpy(&cli_ip(cptr), &aconf->address.addr, sizeof(cli_ip(cptr)));
  ircd_ntoa_r(cli_sock_ip(cptr), &cli_ip(cptr));
  /*
   * we want a big buffer for server connections
   */
  if (!os_set_sockbufs(cli_fd(cptr), feature_int(FEAT_SOCKSENDBUF), feature_int(FEAT_SOCKRECVBUF))) {
    cli_error(cptr) = errno;
    report_error(SETBUFS_ERROR_MSG, cli_name(cptr), errno);
    close(cli_fd(cptr));
    cli_fd(cptr) = -1;
    return 0;
  }
  /*
   * Set the TOS bits - this is nonfatal if it doesn't stick.
   */
  if (!os_set_tos(cli_fd(cptr), feature_int(FEAT_TOS_SERVER), family)) {
    report_error(TOS_ERROR_MSG, cli_name(cptr), errno);
  }
  if ((result = os_connect_nonb(cli_fd(cptr), &aconf->address)) == IO_FAILURE) {
    cli_error(cptr) = errno;
    report_error(CONNECT_ERROR_MSG, cli_name(cptr), errno);
    close(cli_fd(cptr));
    cli_fd(cptr) = -1;
    return 0;
  }
  
  if (!socket_add(&(cli_socket(cptr)), client_sock_callback,
		  (void*) cli_connect(cptr),
		  (result == IO_SUCCESS) ? SS_CONNECTED : SS_CONNECTING,
		  SOCK_EVENT_READABLE, cli_fd(cptr))) {
    cli_error(cptr) = ENFILE;
    report_error(REGISTER_ERROR_MSG, cli_name(cptr), ENFILE);
    close(cli_fd(cptr));
    cli_fd(cptr) = -1;
    return 0;
  }
  
  if((aconf->flags & CONF_USESSL)) {
    struct SSLConnection *ssl = ssl_create_connect(cli_fd(cptr), cptr, &aconf->ssl);
    if(!ssl) {
      cli_error(cptr) = ENOTSUP;
      report_error(SSL_ERROR_MSG, cli_name(cptr), ENOTSUP);
      close(cli_fd(cptr));
      cli_fd(cptr) = -1;
      return 0;
    }
    cli_connect(cptr)->con_ssl = ssl;
  }
  
  cli_freeflag(cptr) |= FREEFLAG_SOCKET;
  return 1;
}

/** Attempt to send a sequence of bytes to the connection.
 * As a side effect, updates \a cptr's FLAG_BLOCKED setting
 * and sendB/sendK fields.
 * @param cptr Client that should receive data.
 * @param buf Message buffer to send to client.
 * @return Negative on connection-fatal error; otherwise
 *  number of bytes sent.
 */
unsigned int deliver_it(struct Client *cptr, struct MsgQ *buf)
{
  unsigned int bytes_written = 0;
  unsigned int bytes_count = 0;
  IOResult result;
  assert(0 != cptr);

  if(cli_connect(cptr)->con_ssl) {
    result = ssl_send_encrypt(cli_connect(cptr)->con_ssl, buf, &bytes_count, &bytes_written);
  } else {
    result = os_sendv_nonb(cli_fd(cptr), buf, &bytes_count, &bytes_written);
  }
  
  switch (result) {
  case IO_SUCCESS:
    ClrFlag(cptr, FLAG_BLOCKED);

    cli_sendB(cptr) += bytes_written;
    cli_sendB(&me)  += bytes_written;
    /* A partial write implies that future writes will block. */
    if (bytes_written < bytes_count)
      SetFlag(cptr, FLAG_BLOCKED);
    break;
  case IO_BLOCKED:
    SetFlag(cptr, FLAG_BLOCKED);
    break;
  case IO_FAILURE:
    cli_error(cptr) = errno;
    SetFlag(cptr, FLAG_DEADSOCKET);
    break;
  }
  return bytes_written;
}

/** Complete non-blocking connect()-sequence. Check access and
 * terminate connection, if trouble detected.
 * @param cptr Client to which we have connected, with all ConfItem structs attached.
 * @return Zero on failure (caller should exit_client()), non-zero on success.
 */
int completed_connection(struct Client* cptr)
{
  struct ConfItem *aconf;
  time_t newts;
  struct Client *acptr;
  int i;

  assert(0 != cptr);

  /*
   * get the socket status from the fd first to check if
   * connection actually succeeded
   */
  if (cli_fd(cptr) >= 0)
      cli_error(cptr) = os_get_sockerr(cli_fd(cptr));
  if (cli_error(cptr) != 0) {
    const char* msg = strerror(cli_error(cptr));
    if (!msg)
      msg = "Unknown error";
    Debug((DEBUG_PROTO, "Outgoing connection failed [%s] %s (%s)", GetClientTypeChar(cptr), cli_name(cptr), msg));
    
    sendto_opmask_butone(0, SNO_OLDSNO, "Connection failed to %s: %s",
                         cli_name(cptr), msg);
    return 0;
  }
  if (!(aconf = find_conf_byname(cli_confs(cptr), cli_name(cptr), CONF_SERVER))) {
    sendto_opmask_butone(0, SNO_OLDSNO, "Lost Server Line for %s", cli_name(cptr));
    return 0;
  }
  if (s_state(&(cli_socket(cptr))) == SS_CONNECTING)
    socket_state(&(cli_socket(cptr)), SS_CONNECTED);

  if (!EmptyString(aconf->passwd))
    sendrawto_one(cptr, MSG_PASS " :%s", aconf->passwd);

  /*
   * Create a unique timestamp
   */
  newts = TStime();
  for (i = HighestFd; i > -1; --i) {
    if ((acptr = LocalClientArray[i]) && 
        (IsServer(acptr) || IsHandshake(acptr))) {
      if (cli_serv(acptr)->timestamp >= newts)
        newts = cli_serv(acptr)->timestamp + 1;
    }
  }
  assert(0 != cli_serv(cptr));

  Debug((DEBUG_PROTO, "Completed outgoing connection: [%s] %s", GetClientTypeChar(cptr), cli_name(cptr)));
  cli_serv(cptr)->timestamp = newts;
  SetHandshake(cptr);
  /*
   * Make us timeout after twice the timeout for DNS look ups
   */
  cli_lasttime(cptr) = CurrentTime;
  ClearPingSent(cptr);

  sendrawto_one(cptr, MSG_SERVER " %s 1 %Tu %Tu J%s %s%s +%s6%s 0 :%s",
                cli_name(&me), cli_serv(&me)->timestamp, newts,
		MAJOR_PROTOCOL, NumServCap(&me), feature_bool(FEAT_HUB) ? "h" : "", 
    (acptr = FindServer(aconf->name)) ? "R" : "r", cli_info(&me));

  return (IsDead(cptr)) ? 0 : 1;
}

/** Close the physical connection.  Side effects: MyConnect(cptr)
 * becomes false and cptr->from becomes NULL.
 * @param cptr Client to disconnect.
 */
void close_connection(struct Client *cptr)
{
  struct ConfItem* aconf;

  if (IsServer(cptr)) {
    ServerStats->is_sv++;
    ServerStats->is_sbs += cli_sendB(cptr);
    ServerStats->is_sbr += cli_receiveB(cptr);
    ServerStats->is_sti += CurrentTime - cli_firsttime(cptr);
    /*
     * If the connection has been up for a long amount of time, schedule
     * a 'quick' reconnect, else reset the next-connect cycle.
     */
    if ((aconf = find_conf_exact(cli_name(cptr), cptr, CONF_SERVER))) {
      /*
       * Reschedule a faster reconnect, if this was a automatically
       * connected configuration entry. (Note that if we have had
       * a rehash in between, the status has been changed to
       * CONF_ILLEGAL). But only do this if it was a "good" link.
       */
      aconf->hold = CurrentTime;
      aconf->hold += ((aconf->hold - cli_since(cptr) >
		       feature_int(FEAT_HANGONGOODLINK)) ?
		      feature_int(FEAT_HANGONRETRYDELAY) : ConfConFreq(aconf));
/*        if (nextconnect > aconf->hold) */
/*          nextconnect = aconf->hold; */
    }
  }
  else if (IsUser(cptr)) {
    ServerStats->is_cl++;
    ServerStats->is_cbs += cli_sendB(cptr);
    ServerStats->is_cbr += cli_receiveB(cptr);
    ServerStats->is_cti += CurrentTime - cli_firsttime(cptr);
  }
  else
    ServerStats->is_ni++;

<<<<<<< HEAD
  if(cli_connect(cptr)->con_ssl) {
    ssl_free_connection(cli_connect(cptr)->con_ssl);
    cli_connect(cptr)->con_ssl = NULL;
  }
  
=======
  Debug((DEBUG_PROTO, "Closed connection [%s:%s] %s",  GetClientTypeChar(cptr), cptr->cli_yxx, cli_name(cptr)));
  

>>>>>>> b2e39441
  if (-1 < cli_fd(cptr)) {
    flush_connections(cptr);
    LocalClientArray[cli_fd(cptr)] = 0;
    close(cli_fd(cptr));
    socket_del(&(cli_socket(cptr))); /* queue a socket delete */
    cli_fd(cptr) = -1;
  }
  SetFlag(cptr, FLAG_DEADSOCKET);

  MsgQClear(&(cli_sendQ(cptr)));
  client_drop_sendq(cli_connect(cptr));
  DBufClear(&(cli_recvQ(cptr)));
  memset(cli_passwd(cptr), 0, sizeof(cli_passwd(cptr)));
  set_snomask(cptr, 0, SNO_SET);

  det_confs_butmask(cptr, 0);

  if (cli_listener(cptr)) {
    release_listener(cli_listener(cptr));
    cli_listener(cptr) = 0;
  }

  for ( ; HighestFd > 0; --HighestFd) {
    if (LocalClientArray[HighestFd])
      break;
  }
}

/** Close all unregistered connections.
 * @param source Oper who requested the close.
 * @return Number of closed connections.
 */
int net_close_unregistered_connections(struct Client* source)
{
  int            i;
  struct Client* cptr;
  int            count = 0;
  assert(0 != source);

  for (i = HighestFd; i > 0; --i) {
    if ((cptr = LocalClientArray[i]) && !IsRegistered(cptr)) {
      send_reply(source, RPL_CLOSING, get_client_name(source, HIDE_IP));
      exit_client_msg(source, cptr, &me, "Oper Closing");
      ++count;
    }
  }
  return count;
}

/** Creates a client which has just connected to us on the given fd.
 * The sockhost field is initialized with the ip# of the host.
 * The client is not added to the linked list of clients, it is
 * passed off to the auth handler for dns and ident queries.
 * @param listener Listening socket that received the connection.
 * @param fd File descriptor of new connection.
 */
void add_connection(struct Listener* listener, int fd) {
  struct irc_sockaddr addr;
  struct Client      *new_client;
  time_t             next_target = 0;

  const char* const throttle_message =
         "ERROR :Your host is trying to (re)connect too fast -- throttled\r\n";
       /* 12345678901234567890123456789012345679012345678901234567890123456 */
  const char* const register_message =
         "ERROR :Unable to complete your registration\r\n";
  const char* const sslfailed_message =
         "ERROR :Unable to start ssl connection\r\n";

  assert(0 != listener);

  /*
   * Removed preliminary access check. Full check is performed in m_server and
   * m_user instead. Also connection time out help to get rid of unwanted
   * connections.
   */
  if (!os_get_peername(fd, &addr) || !os_set_nonblocking(fd)) {
    ++ServerStats->is_bad_socket;
    close(fd);
    return;
  }
  /*
   * Disable IP (*not* TCP) options.  In particular, this makes it impossible
   * to use source routing to connect to the server.  If we didn't do this
   * (and if intermediate networks didn't drop source-routed packets), an
   * attacker could successfully IP spoof us...and even return the anti-spoof
   * ping, because the options would cause the packet to be routed back to
   * the spoofer's machine.  When we disable the IP options, we delete the
   * source route, and the normal routing takes over.
   */
  os_disable_options(fd);

  if (listener_server(listener))
  {
    new_client = make_client(0, STAT_UNKNOWN_SERVER);
  }
  else if (listener_webirc(listener))
  {
      new_client = make_client(0, STAT_WEBIRC);
  }
  else
  {
    /*
     * Add this local client to the IPcheck registry.
     *
     * If they're throttled, murder them, but tell them why first.
     */
    if (!IPcheck_local_connect(&addr.addr, &next_target))
    {
      ++ServerStats->is_throttled;
      write(fd, throttle_message, strlen(throttle_message));
      close(fd);
      return;
    }
    new_client = make_client(0, STAT_UNKNOWN_USER);
    SetIPChecked(new_client);
  }

  /*
   * Copy ascii address to 'sockhost' just in case. Then we have something
   * valid to put into error messages...
   */
  ircd_ntoa_r(cli_sock_ip(new_client), &addr.addr);
  strcpy(cli_sockhost(new_client), cli_sock_ip(new_client));
  memcpy(&cli_ip(new_client), &addr.addr, sizeof(cli_ip(new_client)));

  if (next_target)
    cli_nexttarget(new_client) = next_target;

  cli_fd(new_client) = fd;
  if (!socket_add(&(cli_socket(new_client)), client_sock_callback,
		  (void*) cli_connect(new_client), SS_CONNECTED, 0, fd)) {
    ++ServerStats->is_bad_socket;
    write(fd, register_message, strlen(register_message));
    close(fd);
    cli_fd(new_client) = -1;
    return;
  }
  cli_freeflag(new_client) |= FREEFLAG_SOCKET;
  cli_listener(new_client) = listener;
  ++listener->ref_count;

  Debug((DEBUG_PROTO, "Accepted incoming connection [%s] %s", GetClientTypeChar(new_client), cli_sockhost(new_client)));
  Count_newunknown(UserStats);
  
  if(listener_ssl(listener)) {
    struct Connection* con = cli_connect(new_client);
    con->con_ssl = ssl_start_handshake_listener(listener->ssl_listener, fd, new_client);
    if(!con->con_ssl) {
      ++ServerStats->is_bad_socket;
      write(fd, sslfailed_message, strlen(sslfailed_message));
      close(fd);
      cli_fd(new_client) = -1;
      return;
    }
    unsigned int events = 0;
    if(ssl_wantread(con->con_ssl))
      events |= SOCK_EVENT_READABLE;
    if(ssl_wantwrite(con->con_ssl))
      events |= SOCK_EVENT_WRITABLE;
    socket_events(&(cli_socket(new_client)), SOCK_ACTION_SET | events);
  } else {
    /* if we've made it this far we can put the client on the auth query pile */
    start_auth(new_client);
  }
}

/** Determines whether to tell the events engine we're interested in
 * writable events.
 * @param cptr Client for which to decide this.
 */
void update_write(struct Client* cptr)
{
  /* If there are messages that need to be sent along, or if the client
   * is in the middle of a /list, then we need to tell the engine that
   * we're interested in writable events--otherwise, we need to drop
   * that interest.
   */
  socket_events(&(cli_socket(cptr)),
		((MsgQLength(&cli_sendQ(cptr)) || cli_listing(cptr)) ?
		 SOCK_ACTION_ADD : SOCK_ACTION_DEL) | SOCK_EVENT_WRITABLE);
}

/** Read a 'packet' of data from a connection and process it.  Read in
 * 8k chunks to give a better performance rating (for server
 * connections).  Do some tricky stuff for client connections to make
 * sure they don't do any flooding >:-) -avalon
 * @param cptr Client from which to read data.
 * @param socket_ready If non-zero, more data can be read from the client's socket.
 * @return Positive number on success, zero on connection-fatal failure, negative
 *   if user is killed.
 */
static int read_packet(struct Client *cptr, int socket_ready)
{
  unsigned int dolen = 0;
  unsigned int length = 0;

  if (socket_ready &&
      !(IsUser(cptr) &&
	DBufLength(&(cli_recvQ(cptr))) > feature_int(FEAT_CLIENT_FLOOD))) {
    
    /* Handle SSL Sockets
    */
    IOResult recvret;
    if(cli_connect(cptr)->con_ssl) {
      recvret = ssl_recv_decrypt(cli_connect(cptr)->con_ssl, readbuf, sizeof(readbuf), &length);
    } else {
      recvret = os_recv_nonb(cli_fd(cptr), readbuf, sizeof(readbuf), &length);
    }
    switch (recvret) {
    case IO_SUCCESS:
      if (length)
      {
        cli_lasttime(cptr) = CurrentTime;
        ClearPingSent(cptr);
        ClrFlag(cptr, FLAG_NONL);
        if (cli_lasttime(cptr) > cli_since(cptr))
          cli_since(cptr) = cli_lasttime(cptr);
      }
      break;
    case IO_BLOCKED:
      break;
    case IO_FAILURE:
      cli_error(cptr) = errno;
      /* SetFlag(cptr, FLAG_DEADSOCKET); */
      return 0;
    }
  }
  
  /*
   * For server connections, we process as many as we can without
   * worrying about the time of day or anything :)
   */
  if (length > 0 && IsServer(cptr))
    return server_dopacket(cptr, readbuf, length);
  else if (length > 0 && (IsHandshake(cptr) || IsConnecting(cptr)))
    return connect_dopacket(cptr, readbuf, length);
  else
  {
    /*
     * Before we even think of parsing what we just read, stick
     * it on the end of the receive queue and do it when its
     * turn comes around.
     */
    if (length > 0 && dbuf_put(&(cli_recvQ(cptr)), readbuf, length) == 0)
      return exit_client_msg(cptr, cptr, &me, "dbuf_put fail");

    if (DBufLength(&(cli_recvQ(cptr))) > feature_int(FEAT_CLIENT_FLOOD))
      return exit_client_msg(cptr, cptr, &me, "Excess Flood");

    while (DBufLength(&(cli_recvQ(cptr))) && !NoNewLine(cptr) && 
           (IsTrusted(cptr) || cli_since(cptr) - CurrentTime < 10))
    {
      dolen = dbuf_getmsg(&(cli_recvQ(cptr)), cli_buffer(cptr), BUFSIZE);
      /*
       * Devious looking...whats it do ? well..if a client
       * sends a *long* message without any CR or LF, then
       * dbuf_getmsg fails and we pull it out using this
       * loop which just gets the next 512 bytes and then
       * deletes the rest of the buffer contents.
       * -avalon
       */
      if (dolen == 0)
      {
        if (DBufLength(&(cli_recvQ(cptr))) < 510)
          SetFlag(cptr, FLAG_NONL);
        else
        {
          /* More than 512 bytes in the line - drop the input and yell
           * at the client.
           */
          DBufClear(&(cli_recvQ(cptr)));
          send_reply(cptr, ERR_INPUTTOOLONG);
        }
      }
      else if (client_dopacket(cptr, dolen) == CPTR_KILLED)
        return CPTR_KILLED;
      /*
       * If it has become registered as a Server
       * then skip the per-message parsing below.
       */
      if (IsHandshake(cptr) || IsServer(cptr))
      {
        while (1)
        {
          dolen = dbuf_get(&(cli_recvQ(cptr)), readbuf, sizeof(readbuf));
          if (dolen == 0)
            return 1;
          if ((IsServer(cptr)
               ? server_dopacket(cptr, readbuf, dolen)
               : connect_dopacket(cptr, readbuf, dolen)) == CPTR_KILLED)
            return CPTR_KILLED;
        }
      }
    }

    /* If there's still data to process, wait 2 seconds first */
    if (DBufLength(&(cli_recvQ(cptr))) && !NoNewLine(cptr) &&
	!t_onqueue(&(cli_proc(cptr))))
    {
      Debug((DEBUG_LIST, "Adding client process timer for %C", cptr));
      cli_freeflag(cptr) |= FREEFLAG_TIMER;
      timer_add(&(cli_proc(cptr)), client_timer_callback, cli_connect(cptr),
		TT_RELATIVE, 2);
    }
  }
  return 1;
}

/** Start a connection to another server.
 * @param aconf Connect block data for target server.
 * @param by Client who requested the connection (if any).
 * @return Non-zero on success; zero on failure.
 */
int connect_server(struct ConfItem* aconf, struct Client* by)
{
  struct Client*   cptr = 0;
  assert(0 != aconf);

  if (aconf->dns_pending) {
    sendto_opmask_butone(0, SNO_OLDSNO, "Server %s connect DNS pending",
                         aconf->name);
    return 0;
  }
  Debug((DEBUG_NOTICE, "Connect to %s[@%s]", aconf->name,
         ircd_ntoa(&aconf->address.addr)));

  if ((cptr = FindClient(aconf->name))) {
    if ((MyConnect(cptr) && IsServer(cptr)) || IsMe(cptr)) {
      sendto_opmask_butone(0, SNO_OLDSNO, "Server %s already present from %s", 
                           aconf->name, cli_name(cli_from(cptr)));
      if (by && IsUser(by) && !MyUser(by)) {
        sendcmdto_one(&me, CMD_NOTICE, by, "%C :Server %s already present "
                      "from %s", by, aconf->name, cli_name(cli_from(cptr)));
      }
      return 0;
    }
    else if (MyConnect(cptr) && (IsHandshake(cptr) || IsConnecting(cptr))) {
      if (by && IsUser(by)) {
        sendcmdto_one(&me, CMD_NOTICE, by, "%C :Connection to %s already in "
                      "progress", by, cli_name(cptr));
      }
      return 0;
    }
  }
  /*
   * If we don't know the IP# for this host and it is a hostname and
   * not a ip# string, then try and find the appropriate host record.
   */
  if (!irc_in_addr_valid(&aconf->address.addr)
      && !ircd_aton(&aconf->address.addr, aconf->host)) {
    char buf[HOSTLEN + 1];

    host_from_uh(buf, aconf->host, HOSTLEN);
    gethost_byname(buf, connect_dns_callback, aconf);
    aconf->dns_pending = 1;
    return 0;
  }
  cptr = make_client(NULL, STAT_UNKNOWN_SERVER);

  /*
   * Copy these in so we have something for error detection.
   */
  ircd_strncpy(cli_name(cptr), aconf->name, HOSTLEN);
  ircd_strncpy(cli_sockhost(cptr), aconf->host, HOSTLEN);

  /*
   * Attach config entries to client here rather than in
   * completed_connection. This to avoid null pointer references
   */
  attach_confs_byhost(cptr, aconf->host, CONF_SERVER);

  if (!find_conf_byhost(cli_confs(cptr), aconf->host, CONF_SERVER)) {
    sendto_opmask_butone(0, SNO_OLDSNO, "Host %s is not enabled for "
                         "connecting: no Connect block", aconf->name);
    if (by && IsUser(by) && !MyUser(by)) {
      sendcmdto_one(&me, CMD_NOTICE, by, "%C :Connect to host %s failed: no "
                    "Connect block", by, aconf->name);
    }
    det_confs_butmask(cptr, 0);
    free_client(cptr);
    return 0;
  }
  /*
   * attempt to connect to the server in the conf line
   */
  if (!connect_inet(aconf, cptr)) {
    if (by && IsUser(by) && !MyUser(by)) {
      sendcmdto_one(&me, CMD_NOTICE, by, "%C :Couldn't connect to %s", by,
                    cli_name(cptr));
    }
    det_confs_butmask(cptr, 0);
    free_client(cptr);
    return 0;
  }
  /*
   * NOTE: if we're here we have a valid C:Line and the client should
   * have started the connection and stored the remote address/port and
   * ip address name in itself
   *
   * The socket has been connected or connect is in progress.
   */
  make_server(cptr);
  if (by && IsUser(by)) {
    ircd_snprintf(0, cli_serv(cptr)->by, sizeof(cli_serv(cptr)->by), "%s%s",
		  NumNick(by));
    assert(0 == cli_serv(cptr)->user);
    cli_serv(cptr)->user = cli_user(by);
    cli_user(by)->refcnt++;
  }
  else {
    *(cli_serv(cptr))->by = '\0';
    /* strcpy(cptr->serv->by, "Auto"); */
  }
  cli_serv(cptr)->up = &me;
  SetConnecting(cptr);

  if (cli_fd(cptr) > HighestFd)
    HighestFd = cli_fd(cptr);

  LocalClientArray[cli_fd(cptr)] = cptr;

  Debug((DEBUG_PROTO, "Stating outgoing connecting [%s] %s", GetClientTypeChar(cptr), cli_name(cptr)));
  Count_newunknown(UserStats);
  
/*    nextping = CurrentTime; */

  struct SSLConnection *ssl = cli_connect(cptr)->con_ssl;
  if(ssl) {
    unsigned int events = 0;
    if((s_state(&cli_socket(cptr)) == SS_CONNECTED) && ssl_start_handshake_connect(ssl) == 0)
      events |= SOCK_EVENT_READABLE;
    if(ssl_wantread(ssl))
      events |= SOCK_EVENT_READABLE;
    if(ssl_wantwrite(ssl))
      events |= SOCK_EVENT_WRITABLE;
    socket_events(&(cli_socket(cptr)), SOCK_ACTION_SET | events);
    
    if((s_state(&cli_socket(cptr)) == SS_CONNECTED))
      return 1;
  }

  return (s_state(&cli_socket(cptr)) == SS_CONNECTED) ?
    completed_connection(cptr) : 1;
}

/** Find the real hostname for the host running the server (or one which
 * matches the server's name) and its primary IP#.  Hostname is stored
 * in the client structure passed as a pointer.
 */
void init_server_identity(void)
{
  const struct LocalConf* conf = conf_get_local();
  assert(0 != conf);

  ircd_strncpy(cli_name(&me), conf->name, HOSTLEN);
  SetYXXServerName(&me, conf->numeric);
}

/** Process events on a client socket.
 * @param ev Socket event structure that has a struct Connection as
 *   its associated data.
 */
static void client_sock_callback(struct Event* ev)
{
  struct Client* cptr;
  struct Connection* con;
  char *fmt = "%s";
  char *fallback = 0;
  int sslret;

  assert(0 != ev_socket(ev));
  assert(0 != s_data(ev_socket(ev)));

  con = (struct Connection*) s_data(ev_socket(ev));

  assert(0 != con_client(con) || ev_type(ev) == ET_DESTROY);

  cptr = con_client(con);

  assert(0 == cptr || con == cli_connect(cptr));

  switch (ev_type(ev)) {
  case ET_DESTROY:
    con_freeflag(con) &= ~FREEFLAG_SOCKET;

    if (!con_freeflag(con) && !cptr)
      free_connection(con);
    break;

  case ET_CONNECT: /* socket connection completed */
    if(cli_connect(cptr)->con_ssl) {
      sslret = ssl_start_handshake_connect(cli_connect(cptr)->con_ssl);
      if(sslret < 0 || IsDead(cptr))
        fallback = "SSL Handshake failed";
      else if(sslret == 0)
        socket_events(&(cli_socket(cptr)), SOCK_ACTION_ADD | SOCK_EVENT_READABLE);
    }
    else if (!completed_connection(cptr) || IsDead(cptr))
      fallback = cli_info(cptr);
    break;

  case ET_ERROR: /* an error occurred */
    fallback = cli_info(cptr);
    cli_error(cptr) = ev_data(ev);
    /* If the OS told us we have a bad file descriptor, we should
     * record that for future reference.
     */
    if (cli_error(cptr) == EBADF)
      cli_fd(cptr) = -1;
    if (s_state(&(con_socket(con))) == SS_CONNECTING) {
      completed_connection(cptr);
      /* for some reason, the os_get_sockerr() in completed_connect()
       * can return 0 even when ev_data(ev) indicates a real error, so
       * re-assign the client error here.
       */
      cli_error(cptr) = ev_data(ev);
      break;
    }
    /*FALLTHROUGH*/
  case ET_EOF: /* end of file on socket */
    Debug((DEBUG_ERROR, "READ ERROR: fd = %d %d", cli_fd(cptr),
	   cli_error(cptr)));
    SetFlag(cptr, FLAG_DEADSOCKET);
    if ((IsServer(cptr) || IsHandshake(cptr)) && cli_error(cptr) == 0) {
      exit_client_msg(cptr, cptr, &me, "Server %s closed the connection (%s)",
		      cli_name(cptr), cli_serv(cptr)->last_error_msg);
      return;
    } else {
      fmt = "Read error: %s";
      fallback = "EOF from client";
    }
    break;

  case ET_WRITE: /* socket is writable */
    ClrFlag(cptr, FLAG_BLOCKED);
    if (cli_listing(cptr) && MsgQLength(&(cli_sendQ(cptr))) < 2048)
      list_next_channels(cptr);
    Debug((DEBUG_SEND, "Sending queued data to %C", cptr));
    send_queued(cptr);
    break;

  case ET_READ: /* socket is readable */
    if (!IsDead(cptr)) {
      Debug((DEBUG_DEBUG, "Reading data from %C", cptr));
      if (read_packet(cptr, 1) == 0) /* error while reading packet */
        fallback = "EOF from client";
    }
    break;

  default:
    assert(0 && "Unrecognized socket event in client_sock_callback()");
    break;
  }

  if (fallback) {
    const char* msg = (cli_error(cptr)) ? strerror(cli_error(cptr)) : fallback;
    if (!msg)
      msg = "Unknown error";
    
    if(IsUser(cptr) && IsZombieUser(cptr) && zombie_client(&me, &me, cptr)) {
      ircd_strncpy(cli_errinfo(cptr), msg, ERRINFOLEN);
    }
    else
      exit_client_msg(cptr, cptr, &me, fmt, msg);
  }
  else if(cptr && IsImpersonating(cptr)) {
    /* client structure wants to be switched over to another one
     * this is just to ensure the packet parser does not continue with 
     * the old client cptr pointer in stack
     */
    ClrFlag(cptr, FLAG_IMPERSONATING);
    
    // flag for removal and assign dummy connection to protect the impersonated connection
    SetFlag(cptr, FLAG_DEADSOCKET);
    cli_connect(cptr) = make_connection();
    cli_from(cptr) = cptr;
    
    // exit the old client with the dummy connection
    exit_client(cptr, cptr, &me, "impersonated");
  }
}

/** Process a timer on client socket.
 * @param ev Timer event that has a struct Connection as its
 * associated data.
 */
static void client_timer_callback(struct Event* ev)
{
  struct Client* cptr;
  struct Connection* con;

  assert(0 != ev_timer(ev));
  assert(0 != t_data(ev_timer(ev)));
  assert(ET_DESTROY == ev_type(ev) || ET_EXPIRE == ev_type(ev));

  con = (struct Connection*) t_data(ev_timer(ev));

  assert(0 != con_client(con) || ev_type(ev) == ET_DESTROY);

  cptr = con_client(con);

  assert(0 == cptr || con == cli_connect(cptr));

  if (ev_type(ev)== ET_DESTROY) {
    con_freeflag(con) &= ~FREEFLAG_TIMER; /* timer has expired... */

    if (!con_freeflag(con) && !cptr)
      free_connection(con); /* client is being destroyed */
  } else {
    Debug((DEBUG_LIST, "Client process timer for %C expired; processing",
	   cptr));
    read_packet(cptr, 0); /* read_packet will re-add timer if needed */
  }

  assert(0 == cptr || 0 == cli_connect(cptr) || con == cli_connect(cptr));
}<|MERGE_RESOLUTION|>--- conflicted
+++ resolved
@@ -437,17 +437,12 @@
   else
     ServerStats->is_ni++;
 
-<<<<<<< HEAD
+  Debug((DEBUG_PROTO, "Closed connection [%s:%s] %s",  GetClientTypeChar(cptr), cptr->cli_yxx, cli_name(cptr)));
   if(cli_connect(cptr)->con_ssl) {
     ssl_free_connection(cli_connect(cptr)->con_ssl);
     cli_connect(cptr)->con_ssl = NULL;
   }
   
-=======
-  Debug((DEBUG_PROTO, "Closed connection [%s:%s] %s",  GetClientTypeChar(cptr), cptr->cli_yxx, cli_name(cptr)));
-  
-
->>>>>>> b2e39441
   if (-1 < cli_fd(cptr)) {
     flush_connections(cptr);
     LocalClientArray[cli_fd(cptr)] = 0;

/*
 * IRC - Internet Relay Chat, common/send.c
 * Copyright (C) 1990 Jarkko Oikarinen and
 *                    University of Oulu, Computing Center
 *
 * This program is free software; you can redistribute it and/or modify
 * it under the terms of the GNU General Public License as published by
 * the Free Software Foundation; either version 1, or (at your option)
 * any later version.
 *
 * This program is distributed in the hope that it will be useful,
 * but WITHOUT ANY WARRANTY; without even the implied warranty of
 * MERCHANTABILITY or FITNESS FOR A PARTICULAR PURPOSE.  See the
 * GNU General Public License for more details.
 *
 * You should have received a copy of the GNU General Public License
 * along with this program; if not, write to the Free Software
 * Foundation, Inc., 675 Mass Ave, Cambridge, MA 02139, USA.
 */
/** @file
 * @brief Send messages to certain targets.
 * @version $Id$
 */
#include "config.h"

#include "send.h"
#include "channel.h"
#include "class.h"
#include "client.h"
#include "ircd.h"
#include "ircd_features.h"
#include "ircd_log.h"
#include "ircd_snprintf.h"
#include "ircd_string.h"
#include "list.h"
#include "match.h"
#include "msg.h"
#include "numnicks.h"
#include "parse.h"
#include "s_bsd.h"
#include "s_debug.h"
#include "s_misc.h"
#include "s_user.h"
#include "struct.h"

/* #include <assert.h> -- Now using assert in ircd_log.h */
#include <stdio.h>
#include <string.h>

/** Last used marker value. */
static int sentalong_marker;
/** Array of users with the corresponding server notice mask bit set. */
struct SLink *opsarray[32];     /* don't use highest bit unless you change
				   atoi to strtoul in sendto_op_mask() */
/** Linked list of all connections with data queued to send. */
static struct Connection *send_queues;

static void vsendto_opmask(struct Client *one, unsigned int mask,
			   const char *pattern, va_list vl);

/*
 * dead_link
 *
 * An error has been detected. The link *must* be closed,
 * but *cannot* call ExitClient (m_bye) from here.
 * Instead, mark it with FLAG_DEADSOCKET. This should
 * generate ExitClient from the main loop.
 *
 * If 'notice' is not NULL, it is assumed to be a format
 * for a message to local opers. It can contain only one
 * '%s', which will be replaced by the sockhost field of
 * the failing link.
 *
 * Also, the notice is skipped for "uninteresting" cases,
 * like Persons and yet unknown connections...
 */
/** Mark a client as dead, even if they are not the current message source.
 * This is done by setting the DEADSOCKET flag on the user and letting the
 * main loop perform the actual exit logic.
 * @param[in,out] to Client being killed.
 * @param[in] notice Message for local opers.
 */
static void dead_link(struct Client *to, char *notice)
{
  SetFlag(to, FLAG_DEADSOCKET);
  /*
   * If because of BUFFERPOOL problem then clean dbuf's now so that
   * notices don't hurt operators below.
   */
  DBufClear(&(cli_recvQ(to)));
  MsgQClear(&(cli_sendQ(to)));
  client_drop_sendq(cli_connect(to));

  /*
   * Keep a copy of the last comment, for later use...
   */
  ircd_strncpy(cli_info(to), notice, REALLEN);

  if (!IsUser(to) && !IsUnknown(to) && !HasFlag(to, FLAG_CLOSING))
    sendto_opmask(0, SNO_OLDSNO, "%s for %s", cli_info(to), cli_name(to));
  Debug((DEBUG_ERROR, cli_info(to)));
}

/** Test whether we can send to a client.
 * @param[in] to Client we want to send to.
 * @return Non-zero if we can send to the client.
 */
static int can_send(struct Client* to)
{
  assert(0 != to);
  return (IsDead(to) || IsMe(to) || -1 == cli_fd(to)) ? 0 : 1;
}

/** Close the connection with the highest sendq.
 * This should be called when we need to free buffer memory.
 * @param[in] servers_too If non-zero, consider killing servers, too.
 */
void
kill_highest_sendq(int servers_too)
{
  int i;
  unsigned int highest_sendq = 0;
  struct Client *highest_client = 0;

  for (i = HighestFd; i >= 0; i--)
  {
    if (!LocalClientArray[i] || (!servers_too && cli_serv(LocalClientArray[i])))
      continue; /* skip servers */
    
    /* If this sendq is higher than one we last saw, remember it */
    if (MsgQLength(&(cli_sendQ(LocalClientArray[i]))) > highest_sendq)
    {
      highest_client = LocalClientArray[i];
      highest_sendq = MsgQLength(&(cli_sendQ(highest_client)));
    }
  }

  if (highest_client)
    dead_link(highest_client, "Buffer allocation error");
}

/*
 * flush_connections
 *
 * Used to empty all output buffers for all connections. Should only
 * be called once per scan of connections. There should be a select in
 * here perhaps but that means either forcing a timeout or doing a poll.
 * When flushing, all we do is empty the obuffer array for each local
 * client and try to send it. if we cant send it, it goes into the sendQ
 * -avalon
 */
/** Flush data queued for one or all connections.
 * @param[in] cptr Client to flush (if NULL, do all).
 */
void flush_connections(struct Client* cptr)
{
  if (cptr) {
    send_queued(cptr);
  }
  else {
    struct Connection* con;
    for (con = send_queues; con; con = con_next(con)) {
      assert(0 < MsgQLength(&(con_sendQ(con))));
      send_queued(con_client(con));
    }
  }
}

/*
 * send_queued
 *
 * This function is called from the main select-loop (or whatever)
 * when there is a chance that some output would be possible. This
 * attempts to empty the send queue as far as possible...
 */
/** Attempt to send data queued for a client.
 * @param[in] to Client to send data to.
 */
void send_queued(struct Client *to)
{
  assert(0 != to);
  assert(0 != cli_local(to));

  if (IsBlocked(to) || !can_send(to))
    return;                     /* Don't bother */

  while (MsgQLength(&(cli_sendQ(to))) > 0) {
    unsigned int len;

    if ((len = deliver_it(to, &(cli_sendQ(to))))) {
      msgq_delete(&(cli_sendQ(to)), len);
      cli_lastsq(to) = MsgQLength(&(cli_sendQ(to))) / 1024;
      if (IsBlocked(to)) {
	update_write(to);
        return;
      }
    }
    else {
      if (IsDead(to)) {
        char tmp[512];
        sprintf(tmp,"Write error: %s",(strerror(cli_error(to))) ? (strerror(cli_error(to))) : "Unknown error" );
        dead_link(to, tmp);
      }
      return;
    }
  }

  /* Ok, sendq is now empty... */
  client_drop_sendq(cli_connect(to));
  update_write(to);
}

/** Try to send a buffer to a client, queueing it if needed.
 * @param[in,out] to Client to send message to.
 * @param[in] buf Message to send.
 * @param[in] prio If non-zero, send as high priority.
 */
void send_buffer(struct Client* to, struct MsgBuf* buf, int prio)
{
  assert(0 != to);
  assert(0 != buf);

  if (cli_from(to))
    to = cli_from(to);

  if (!can_send(to))
    /*
     * This socket has already been marked as dead
     */
    return;

  if (MsgQLength(&(cli_sendQ(to))) > get_sendq(to)) {
    if (IsServer(to))
      sendto_opmask(0, SNO_OLDSNO, "Max SendQ limit exceeded for %C: %zu > %zu",
                    to, MsgQLength(&(cli_sendQ(to))), get_sendq(to));
    dead_link(to, "Max sendQ exceeded");
    return;
  }

  Debug((DEBUG_SEND, "Sending [%p] to %s", buf, cli_name(to)));

  msgq_add(&(cli_sendQ(to)), buf, prio);
  client_add_sendq(cli_connect(to), &send_queues);
  update_write(to);

  /*
   * Update statistics. The following is slightly incorrect
   * because it counts messages even if queued, but bytes
   * only really sent. Queued bytes get updated in SendQueued.
   */
  ++(cli_sendM(to));
  ++(cli_sendM(&me));
  /*
   * This little bit is to stop the sendQ from growing too large when
   * there is no need for it to. Thus we call send_queued() every time
   * 2k has been added to the queue since the last non-fatal write.
   * Also stops us from deliberately building a large sendQ and then
   * trying to flood that link with data (possible during the net
   * relinking done by servers with a large load).
   */
  if (MsgQLength(&(cli_sendQ(to))) / 1024 > cli_lastsq(to))
    send_queued(to);
}

/*
 * Send a msg to all ppl on servers/hosts that match a specified mask
 * (used for enhanced PRIVMSGs)
 *
 *  addition -- Armin, 8jun90 (gruner@informatik.tu-muenchen.de)
 */

/** Check whether a client matches a target mask.
 * @param[in] from Client trying to send a message (ignored).
 * @param[in] one Client being considered as a target.
 * @param[in] mask Mask for matching against.
 * @param[in] addr IP address prefix to match against.
 * @param[in] nbits Number of bits in \a addr (> 128 if none valid).
 * @param[in] what Type of match (either MATCH_HOST or MATCH_SERVER).
 * @return Non-zero if \a one matches, zero if not.
 */
static int match_it(struct Client *from, struct Client *one, const char *mask,
                    struct irc_in_addr *addr, unsigned char nbits, int what)
{
  switch (what)
  {
    case MATCH_HOST:
      return ((nbits <= 128 && ipmask_check(&cli_ip(one), addr, nbits)) ||
        match(mask, cli_user(one)->host) == 0 ||
        (HasHiddenHost(one) && match(mask, cli_user(one)->realhost) == 0));
    case MATCH_SERVER:
    default:
      return (match(mask, cli_name(cli_user(one)->server)) == 0);
  }
}

/** Send an unprefixed line to a client.
 * @param[in] to Client receiving message.
 * @param[in] pattern Format string of message.
 */
void sendrawto_one(struct Client *to, const char *pattern, ...)
{
  struct MsgBuf *mb;
  va_list vl;

  va_start(vl, pattern);
  mb = msgq_vmake(to, pattern, vl);
  va_end(vl);

  send_buffer(to, mb, 0);

  msgq_clean(mb);
}

/** Send a (prefixed) command to a single client.
 * @param[in] from Client sending the command.
 * @param[in] cmd Long name of command (used if \a to is a user).
 * @param[in] tok Short name of command (used if \a to is a server).
 * @param[in] to Destination of command.
 * @param[in] pattern Format string for command arguments.
 */
void sendcmdto_one(struct Client *from, const char *cmd, const char *tok,
		   struct Client *to, const char *pattern, ...)
{
  struct VarData vd;
  struct MsgBuf *mb;

  to = cli_from(to);

  vd.vd_format = pattern; /* set up the struct VarData for %v */
  va_start(vd.vd_args, pattern);

  mb = msgq_make(to, "%:#C %s %v", from, IsServer(to) || IsMe(to) ? tok : cmd,
		 &vd);

  va_end(vd.vd_args);

  send_buffer(to, mb, 0);

  msgq_clean(mb);
}

/**
 * Send a (prefixed) command to a single client in the priority queue.
 * @param[in] from Client sending the command.
 * @param[in] cmd Long name of command (used if \a to is a user).
 * @param[in] tok Short name of command (used if \a to is a server).
 * @param[in] to Destination of command.
 * @param[in] pattern Format string for command arguments.
 */
void sendcmdto_prio_one(struct Client *from, const char *cmd, const char *tok,
			struct Client *to, const char *pattern, ...)
{
  struct VarData vd;
  struct MsgBuf *mb;

  to = cli_from(to);

  vd.vd_format = pattern; /* set up the struct VarData for %v */
  va_start(vd.vd_args, pattern);

  mb = msgq_make(to, "%:#C %s %v", from, IsServer(to) || IsMe(to) ? tok : cmd,
		 &vd);

  va_end(vd.vd_args);

  send_buffer(to, mb, 1);

  msgq_clean(mb);
}

/**
 * Send a (prefixed) command to all servers matching or not matching a
 * flag but one.
 * @param[in] from Client sending the command.
 * @param[in] cmd Long name of command (ignored).
 * @param[in] tok Short name of command.
 * @param[in] one Client direction to skip (or NULL).
 * @param[in] require Only send to servers with this Flag bit set.
 * @param[in] forbid Do not send to servers with this Flag bit set.
 * @param[in] pattern Format string for command arguments.
 */
void sendcmdto_flag_serv(struct Client *from, const char *cmd,
                         const char *tok, struct Client *one,
                         int require, int forbid,
                         const char *pattern, ...)
{
  struct VarData vd;
  struct MsgBuf *mb;
  struct DLink *lp;

  vd.vd_format = pattern; /* set up the struct VarData for %v */
  va_start(vd.vd_args, pattern);

  /* use token */
  mb = msgq_make(&me, "%C %s %v", from, tok, &vd);
  va_end(vd.vd_args);

  /* canonicalize 'one' pointer */
  if (one)
    one = cli_from(one);

  /* send it to our downlinks */
  for (lp = cli_serv(&me)->down; lp; lp = lp->next) {
    if (lp->value.cptr == one)
      continue;
    if ((require < FLAG_LAST_FLAG) && !HasFlag(lp->value.cptr, require))
      continue;
    if ((forbid < FLAG_LAST_FLAG) && HasFlag(lp->value.cptr, forbid))
      continue;
    send_buffer(lp->value.cptr, mb, 0);
  }

  msgq_clean(mb);
}

/**
 * Send a (prefixed) command to all servers but one.
 * @param[in] from Client sending the command.
 * @param[in] cmd Long name of command (ignored).
 * @param[in] tok Short name of command.
 * @param[in] one Client direction to skip (or NULL).
 * @param[in] pattern Format string for command arguments.
 */
void sendcmdto_serv(struct Client *from, const char *cmd,
                    const char *tok, struct Client *one,
                    const char *pattern, ...)
{
  struct VarData vd;
  struct MsgBuf *mb;
  struct DLink *lp;

  vd.vd_format = pattern; /* set up the struct VarData for %v */
  va_start(vd.vd_args, pattern);

  /* use token */
  mb = msgq_make(&me, "%C %s %v", from, tok, &vd);
  va_end(vd.vd_args);

  /* canonicalize 'one' pointer */
  if (one)
    one = cli_from(one);

  /* send it to our downlinks */
  for (lp = cli_serv(&me)->down; lp; lp = lp->next) {
    if (lp->value.cptr == one)
      continue;
    send_buffer(lp->value.cptr, mb, 0);
  }

  msgq_clean(mb);
}

/** Safely increment the sentalong marker.
 * This increments the sentalong marker.  Since new connections will
 * have con_sentalong() == 0, and to avoid confusion when the counter
 * wraps, we reset all sentalong markers to zero when the sentalong
 * marker hits zero.
 * @param[in,out] one Client to mark with new sentalong marker (if any).
 */
static void
bump_sentalong(struct Client *one)
{
  if (!++sentalong_marker)
  {
    int ii;
    for (ii = 0; ii < HighestFd; ++ii)
      if (LocalClientArray[ii])
        cli_sentalong(LocalClientArray[ii]) = 0;
    ++sentalong_marker;
  }
  if (one)
    cli_sentalong(one) = sentalong_marker;
}

/** Send a (prefixed) command to all channels that \a from is on.
 * @param[in] from Client originating the command.
 * @param[in] cmd Long name of command.
 * @param[in] tok Short name of command.
 * @param[in] one Client direction to skip (or NULL).
 * @param[in] pattern Format string for command arguments.
 */
void sendcmdto_common_channels(struct Client *from, const char *cmd,
                               const char *tok, struct Client *one,
                               const char *pattern, ...)
{
  struct VarData vd;
  struct MsgBuf *mb;
  struct Membership *chan;
  struct Membership *member;

  assert(0 != from);
  assert(0 != cli_from(from));
  assert(0 != pattern);
  assert(!IsServer(from) && !IsMe(from));

  vd.vd_format = pattern; /* set up the struct VarData for %v */

  va_start(vd.vd_args, pattern);

  /* build the buffer */
  mb = msgq_make(0, "%:#C %s %v", from, cmd, &vd);
  va_end(vd.vd_args);

  bump_sentalong(from);
  /*
   * loop through from's channels, and the members on their channels
   */
  for (chan = cli_user(from)->channel; chan; chan = chan->next_channel) {
    if (IsZombie(chan) || IsDelayedJoin(chan))
      continue;
    for (member = chan->channel->members; member;
	 member = member->next_member)
      if (MyConnect(member->user)
          && -1 < cli_fd(cli_from(member->user))
          && member->user != one
          && cli_sentalong(member->user) != sentalong_marker) {
	cli_sentalong(member->user) = sentalong_marker;
	send_buffer(member->user, mb, 0);
      }
  }

  if (MyConnect(from) && from != one)
    send_buffer(from, mb, 0);

  msgq_clean(mb);
}

/** Send a (prefixed) command to all users on this channel, except for
 * \a one and those matching \a skip.
 * @warning \a pattern must not contain %v.
 * @param[in] from Client originating the command.
 * @param[in] cmd Long name of command.
 * @param[in] tok Short name of command.
 * @param[in] to Destination channel.
 * @param[in] one Client direction to skip (or NULL).
 * @param[in] skip Bitmask of SKIP_NONOPS, SKIP_NONVOICES, SKIP_DEAF, SKIP_BURST, SKIP_SERVERS.
 * @param[in] pattern Format string for command arguments.
 */
void sendcmdto_channel(struct Client *from, const char *cmd,
                       const char *tok, struct Channel *to,
                       struct Client *one, unsigned int skip,
                       const char *pattern, ...)
{
  struct Membership *member;
  struct VarData vd;
  struct MsgBuf *user_mb;
  struct MsgBuf *serv_mb;

  vd.vd_format = pattern;

  /* Build buffer to send to users */
  va_start(vd.vd_args, pattern);
  user_mb = msgq_make(0, skip & (SKIP_NONOPS | SKIP_NONVOICES) ? "%:#C %s @%v" : "%:#C %s %v",
                      from, cmd, &vd);
  va_end(vd.vd_args);

  /* Build buffer to send to servers */
  if ((skip & SKIP_SERVERS) || IsLocalChannel(to->chname))
    serv_mb = NULL;
  else
  {
    va_start(vd.vd_args, pattern);
    serv_mb = msgq_make(&me, skip & SKIP_NONOPS ? "%C %s @%v" : "%C %s %v",
                        from, tok, &vd);
    va_end(vd.vd_args);
  }

  /* send buffer along! */
  bump_sentalong(one);
  for (member = to->members; member; member = member->next_member) {
    /* skip duplicates, zombies, and flagged users... */
    if (cli_sentalong(member->user) == sentalong_marker ||
        IsZombie(member) ||
        (skip & SKIP_DEAF && IsDeaf(member->user)) ||
        (skip & SKIP_NONOPS && !IsChanOp(member)) ||
        (skip & SKIP_NONVOICES && !IsChanOp(member) && !HasVoice(member)) ||
        (skip & SKIP_BURST && IsBurstOrBurstAck(cli_from(member->user))) ||
        !(serv_mb || MyUser(member->user)) ||
        cli_fd(cli_from(member->user)) < 0)
      continue;
    cli_sentalong(member->user) = sentalong_marker;

    /* pick right buffer to send */
    send_buffer(member->user, MyConnect(member->user) ? user_mb : serv_mb, 0);
  }

  msgq_clean(user_mb);
  if (serv_mb)
    msgq_clean(serv_mb);
}

/** Send a (prefixed) WALL of type \a type to all users except \a one.
 * @warning \a pattern must not contain %v.
 * @param[in] from Source of the command.
 * @param[in] type One of WALL_DESYNCH, WALL_WALLOPS or WALL_WALLUSERS.
 * @param[in] one Client direction to skip (or NULL).
 * @param[in] pattern Format string for command arguments.
 */
void sendwallto_group(struct Client *from, int type, struct Client *one,
                      const char *pattern, ...)
{
  struct VarData vd;
  struct Client *cptr;
  struct MsgBuf *mb;
  struct DLink *lp;
  char *prefix=NULL;
  char *tok=NULL;
  int his_wallops;
  int i;

  vd.vd_format = pattern;

  /* Build buffer to send to users */
  va_start(vd.vd_args, pattern);
  switch (type) {
    	case WALL_DESYNCH:
	  	prefix="";
		tok=TOK_DESYNCH;
		break;
    	case WALL_WALLOPS:
	  	prefix="* ";
		tok=TOK_WALLOPS;
		break;
    	case WALL_WALLUSERS:
	  	prefix="$ ";
		tok=TOK_WALLUSERS;
		break;
	default:
		assert(0);
  }
  mb = msgq_make(0, "%:#C " MSG_WALLOPS " :%s%v", from, prefix,&vd);
  va_end(vd.vd_args);

  /* send buffer along! */
  his_wallops = feature_bool(FEAT_HIS_WALLOPS);
  for (i = 0; i <= HighestFd; i++)
  {
    if (!(cptr = LocalClientArray[i]) ||
	(cli_fd(cli_from(cptr)) < 0) ||
	(type == WALL_DESYNCH && !SendDebug(cptr)) ||
	(type == WALL_WALLOPS &&
         (!SendWallops(cptr) || (his_wallops && !IsAnOper(cptr)))) ||
        (type == WALL_WALLUSERS && !SendWallops(cptr)))
      continue; /* skip it */
    send_buffer(cptr, mb, 1);
  }

  msgq_clean(mb);

  /* Build buffer to send to servers */
  va_start(vd.vd_args, pattern);
  mb = msgq_make(&me, "%C %s :%v", from, tok, &vd);
  va_end(vd.vd_args);

  /* send buffer along! */
  for (lp = cli_serv(&me)->down; lp; lp = lp->next) {
    if (one && lp->value.cptr == cli_from(one))
      continue;
    send_buffer(lp->value.cptr, mb, 1);
  }

  msgq_clean(mb);
}

/** Send a (prefixed) command to all users matching \a to as \a who.
 * @warning \a pattern must not contain %v.
 * @param[in] from Source of the command.
 * @param[in] cmd Long name of command.
 * @param[in] tok Short name of command.
 * @param[in] to Destination host/server mask.
 * @param[in] one Client direction to skip (or NULL).
 * @param[in] who Type of match for \a to (either MATCH_HOST or MATCH_SERVER).
 * @param[in] pattern Format string for command arguments.
 */
void sendcmdto_match(struct Client *from, const char *cmd,
                     const char *tok, const char *to,
                     struct Client *one, unsigned int who,
                     const char *pattern, ...)
{
  struct VarData vd;
  struct irc_in_addr addr;
  struct Client *cptr;
  struct MsgBuf *user_mb;
  struct MsgBuf *serv_mb;
  unsigned char nbits;

  vd.vd_format = pattern;

  /* See if destination looks like an IP mask. */
  if (!ipmask_parse(to, &addr, &nbits))
    nbits = 255;

  /* Build buffer to send to users */
  va_start(vd.vd_args, pattern);
  user_mb = msgq_make(0, "%:#C %s %v", from, cmd, &vd);
  va_end(vd.vd_args);

  /* Build buffer to send to servers */
  va_start(vd.vd_args, pattern);
  serv_mb = msgq_make(&me, "%C %s %v", from, tok, &vd);
  va_end(vd.vd_args);

  /* send buffer along */
  bump_sentalong(one);
  for (cptr = GlobalClientList; cptr; cptr = cli_next(cptr)) {
<<<<<<< HEAD
    if (cli_sentalong(cptr) == sentalong_marker ||
        !IsRegistered(cptr) ||
        IsServer(cptr) ||
	!match_it(from, cptr, to, &addr, nbits, who) ||
        cli_fd(cli_from(cptr)) < 0)
=======
    if (!IsRegistered(cptr) || IsServer(cptr) || cli_fd(cli_from(cptr)) < 0 ||
        cli_sentalong(cptr) == sentalong_marker ||
        !match_it(from, cptr, to, who))
>>>>>>> ac4bb6a0
      continue; /* skip it */
    cli_sentalong(cptr) = sentalong_marker;

    if (MyConnect(cptr)) /* send right buffer */
      send_buffer(cptr, user_mb, 0);
    else
      send_buffer(cptr, serv_mb, 0);
  }

  msgq_clean(user_mb);
  msgq_clean(serv_mb);
}

/** Send a server notice to all users subscribing to the indicated \a
 * mask except for \a one.
 * @param[in] one Client direction to skip (or NULL).
 * @param[in] mask One of the SNO_* constants.
 * @param[in] pattern Format string for server notice.
 */
void sendto_opmask(struct Client *one, unsigned int mask,
                   const char *pattern, ...)
{
  va_list vl;

  va_start(vl, pattern);
  vsendto_opmask(one, mask, pattern, vl);
  va_end(vl);
}

/** Send a server notice to all users subscribing to the indicated \a
 * mask except for \a one, rate-limited to once per 30 seconds.
 * @param[in] one Client direction to skip (or NULL).
 * @param[in] mask One of the SNO_* constants.
 * @param[in,out] rate Pointer to the last time the message was sent.
 * @param[in] pattern Format string for server notice.
 */
void sendto_opmask_ratelimited(struct Client *one, unsigned int mask,
                               time_t *rate, const char *pattern, ...)
{
  va_list vl;

  if ((CurrentTime - *rate) < 30)
    return;
  else
    *rate = CurrentTime;

  va_start(vl, pattern);
  vsendto_opmask(one, mask, pattern, vl);
  va_end(vl);
}


/** Send a server notice to all users subscribing to the indicated \a
 * mask except for \a one.
 * @param[in] one Client direction to skip (or NULL).
 * @param[in] mask One of the SNO_* constants.
 * @param[in] pattern Format string for server notice.
 * @param[in] vl Argument list for format string.
 */
static void vsendto_opmask(struct Client *one, unsigned int mask,
			   const char *pattern, va_list vl)
{
  struct VarData vd;
  struct MsgBuf *mb;
  int i = 0; /* so that 1 points to opsarray[0] */
  struct SLink *opslist;

  while ((mask >>= 1))
    i++;

  if (!(opslist = opsarray[i]))
    return;

  /*
   * build string; I don't want to bother with client nicknames, so I hope
   * this is ok...
   */
  vd.vd_format = pattern;
  va_copy(vd.vd_args, vl);
  mb = msgq_make(0, ":%s " MSG_NOTICE " * :*** Notice -- %v", cli_name(&me),
		 &vd);

  for (; opslist; opslist = opslist->next)
    if (opslist->value.cptr != one)
      send_buffer(opslist->value.cptr, mb, 0);

  msgq_clean(mb);
}

/** Send a server notice to all local users on this server.
 * @param[in] pattern Format string for server notice.
 */
void sendto_lusers(const char *pattern, ...)
{
  struct VarData vd;
  struct Client *cptr;
  struct MsgBuf *mb;
  int i;

  /* Build the message we're going to send... */
  vd.vd_format = pattern;
  va_start(vd.vd_args, pattern);
  mb = msgq_make(0, ":%s " MSG_NOTICE " * :*** Notice -- %v", cli_name(&me),
		 &vd);
  va_end(vd.vd_args);

  /* send it along */
  for (i = 0; i <= HighestFd; i++) {
    if (!(cptr = LocalClientArray[i]) || !IsUser(cptr))
      continue; /* skip empty slots... */

    send_buffer(cptr, mb, 1); /* send with high priority */
  }

  msgq_clean(mb); /* clean up after ourselves */
}<|MERGE_RESOLUTION|>--- conflicted
+++ resolved
@@ -703,17 +703,9 @@
   /* send buffer along */
   bump_sentalong(one);
   for (cptr = GlobalClientList; cptr; cptr = cli_next(cptr)) {
-<<<<<<< HEAD
-    if (cli_sentalong(cptr) == sentalong_marker ||
-        !IsRegistered(cptr) ||
-        IsServer(cptr) ||
-	!match_it(from, cptr, to, &addr, nbits, who) ||
-        cli_fd(cli_from(cptr)) < 0)
-=======
     if (!IsRegistered(cptr) || IsServer(cptr) || cli_fd(cli_from(cptr)) < 0 ||
         cli_sentalong(cptr) == sentalong_marker ||
-        !match_it(from, cptr, to, who))
->>>>>>> ac4bb6a0
+        !match_it(from, cptr, to, &addr, nbits, who))
       continue; /* skip it */
     cli_sentalong(cptr) = sentalong_marker;
 

/*
 * IRC - Internet Relay Chat, ircd/m_topic.c
 * Copyright (C) 1990 Jarkko Oikarinen and
 *                    University of Oulu, Computing Center
 *
 * See file AUTHORS in IRC package for additional names of
 * the programmers.
 *
 * This program is free software; you can redistribute it and/or modify
 * it under the terms of the GNU General Public License as published by
 * the Free Software Foundation; either version 1, or (at your option)
 * any later version.
 *
 * This program is distributed in the hope that it will be useful,
 * but WITHOUT ANY WARRANTY; without even the implied warranty of
 * MERCHANTABILITY or FITNESS FOR A PARTICULAR PURPOSE.  See the
 * GNU General Public License for more details.
 *
 * You should have received a copy of the GNU General Public License
 * along with this program; if not, write to the Free Software
 * Foundation, Inc., 675 Mass Ave, Cambridge, MA 02139, USA.
 *
 * $Id$
 */

#include "config.h"

#include "channel.h"
#include "client.h"
#include "hash.h"
#include "ircd.h"
#include "ircd_features.h"
#include "ircd_log.h"
#include "ircd_reply.h"
#include "ircd_string.h"
#include "msg.h"
#include "numeric.h"
#include "numnicks.h"
#include "send.h"

/* #include <assert.h> -- Now using assert in ircd_log.h */
#include <stdlib.h> /* for atoi() */

/** Set a channel topic or report an error.
 * @param[in] sptr Original topic setter.
 * @param[in] cptr Neighbor that sent the topic message.
 * @param[in] chptr Channel to set topic on.
 * @param[in] topic New topic.
 * @param[in] ts Timestamp that topic was set (0 for current time).
 */
static void do_settopic(struct Client *sptr, struct Client *cptr,
		        struct Channel *chptr, char *topic, time_t ts)
{
   struct Client *from;
   int newtopic;

   if (feature_bool(FEAT_HIS_BANWHO) && IsServer(sptr))
       from = &his;
   else
       from = sptr;
   /* Note if this is just a refresh of an old topic, and don't
    * send it to all the clients to save bandwidth.  We still send
    * it to other servers as they may have split and lost the topic.
    */
   newtopic=ircd_strncmp(chptr->topic,topic,TOPICLEN)!=0;
   /* setting a topic */
   ircd_strncpy(chptr->topic, topic, TOPICLEN);
   ircd_strncpy(chptr->topic_nick, cli_name(from), NICKLEN);
   if (ts == 0) {
     ts = TStime();
     if (ts <= chptr->topic_time)
       ts = chptr->topic_time;
   }
   chptr->topic_time = ts;
   /* Fixed in 2.10.11: Don't propagate local topics */
   if (!IsLocalChannel(chptr->chname))
     sendcmdto_serv(sptr, CMD_TOPIC, cptr, "%H %Tu %Tu :%s", chptr,
                    chptr->creationtime, chptr->topic_time, chptr->topic);
   if (newtopic)
<<<<<<< HEAD
     sendcmdto_channel(from, CMD_TOPIC, chptr, NULL, SKIP_SERVERS,
                       "%H :%s", chptr, chptr->topic);
=======
   {
     struct Membership *member;

     /* If the member is delayed-join, show them. */
     member = find_channel_member(sptr, chptr);
     if (member && IsDelayedJoin(member))
       RevealDelayedJoin(member);

     sendcmdto_channel_butserv_butone(from, CMD_TOPIC, chptr, NULL, 0,
      				       "%H :%s", chptr, chptr->topic);
   }
>>>>>>> ac4bb6a0
      /* if this is the same topic as before we send it to the person that
       * set it (so they knew it went through ok), but don't bother sending
       * it to everyone else on the channel to save bandwidth
       */
    else if (MyUser(sptr))
      sendcmdto_one(sptr, CMD_TOPIC, sptr, "%H :%s", chptr, chptr->topic);
}

/** Handle a local user's attempt to get or set a channel topic.
 *
 * \a parv has the following elements:
 * \li \a parv[1] is the channel name
 * \li \a parv[\a parc - 1] is the topic (if \a parc > 2)
 *
 * See @ref m_functions for discussion of the arguments.
 * @param[in] cptr Client that sent us the message.
 * @param[in] sptr Original source of message.
 * @param[in] parc Number of arguments.
 * @param[in] parv Argument vector.
 */
int m_topic(struct Client* cptr, struct Client* sptr, int parc, char* parv[])
{
  struct Channel *chptr;
  char *topic = 0, *name, *p = 0;

  if (parc < 2)
    return need_more_params(sptr, "TOPIC");

  if (parc > 2)
    topic = parv[parc - 1];

  for (; (name = ircd_strtok(&p, parv[1], ",")); parv[1] = 0)
  {
    chptr = 0;
    /* Does the channel exist */
    if (!IsChannelName(name) || !(chptr = FindChannel(name)))
    {
    	send_reply(sptr,ERR_NOSUCHCHANNEL,name);
    	continue;
    }
    /* Trying to check a topic outside a secret channel */
    if ((topic || SecretChannel(chptr)) && !find_channel_member(sptr, chptr))
    {
      send_reply(sptr, ERR_NOTONCHANNEL, chptr->chname);
      continue;
    }

    /* only asking for topic */
    if (!topic)
    {
      if (chptr->topic[0] == '\0')
	send_reply(sptr, RPL_NOTOPIC, chptr->chname);
      else
      {
	send_reply(sptr, RPL_TOPIC, chptr->chname, chptr->topic);
	send_reply(sptr, RPL_TOPICWHOTIME, chptr->chname, chptr->topic_nick,
		   chptr->topic_time);
      }
    }
    else if ((chptr->mode.mode & MODE_TOPICLIMIT) && !is_chan_op(sptr, chptr))
      send_reply(sptr, ERR_CHANOPRIVSNEEDED, chptr->chname);
    else if (!client_can_send_to_channel(sptr, chptr, 1))
      send_reply(sptr, ERR_CANNOTSENDTOCHAN, chptr->chname);
    else
      do_settopic(sptr,cptr,chptr,topic,0);
  }
  return 0;
}

/** Handle a remote user's attempt to set a channel topic.
 * \a parv has the following elements:
 * \li \a parv[1] is the channel name
 * \li \a parv[2] is the channel creation timestamp (optional)
 * \li \a parv[2] is the topic's timestamp (optional)
 * \li \a parv[\a parc - 1] is the topic
 *
 * See @ref m_functions for discussion of the arguments.
 * @param[in] cptr Client that sent us the message.
 * @param[in] sptr Original source of message.
 * @param[in] parc Number of arguments.
 * @param[in] parv Argument vector.
 */
int ms_topic(struct Client* cptr, struct Client* sptr, int parc, char* parv[])
{
  struct Channel *chptr;
  char *topic = 0, *name, *p = 0;
  time_t ts = 0;

  if (parc < 3)
    return need_more_params(sptr, "TOPIC");

  topic = parv[parc - 1];

  for (; (name = ircd_strtok(&p, parv[1], ",")); parv[1] = 0)
  {
    chptr = 0;
    /* Does the channel exist */
    if (!IsChannelName(name) || !(chptr = FindChannel(name)))
    {
    	send_reply(sptr,ERR_NOSUCHCHANNEL,name);
    	continue;
    }

    /* Ignore requests for topics from remote servers */
    if (IsLocalChannel(name) && !MyUser(sptr))
    {
      protocol_violation(sptr,"Topic request");
      continue;
    }

    /* If existing channel is older or has newer topic, ignore */
    if (parc > 3 && (ts = atoi(parv[2])) && chptr->creationtime < ts)
      continue;

    ts = 0; /* Default to the current time if no topic_time is passed. */
    if (parc > 4 && (ts = atoi(parv[3])) && chptr->topic_time > ts)
      continue;

    do_settopic(sptr,cptr,chptr,topic, ts);
  }
  return 0;
}<|MERGE_RESOLUTION|>--- conflicted
+++ resolved
@@ -77,10 +77,6 @@
      sendcmdto_serv(sptr, CMD_TOPIC, cptr, "%H %Tu %Tu :%s", chptr,
                     chptr->creationtime, chptr->topic_time, chptr->topic);
    if (newtopic)
-<<<<<<< HEAD
-     sendcmdto_channel(from, CMD_TOPIC, chptr, NULL, SKIP_SERVERS,
-                       "%H :%s", chptr, chptr->topic);
-=======
    {
      struct Membership *member;
 
@@ -89,10 +85,9 @@
      if (member && IsDelayedJoin(member))
        RevealDelayedJoin(member);
 
-     sendcmdto_channel_butserv_butone(from, CMD_TOPIC, chptr, NULL, 0,
-      				       "%H :%s", chptr, chptr->topic);
+     sendcmdto_channel(from, CMD_TOPIC, chptr, NULL, SKIP_SERVERS,
+                       "%H :%s", chptr, chptr->topic);
    }
->>>>>>> ac4bb6a0
       /* if this is the same topic as before we send it to the person that
        * set it (so they knew it went through ok), but don't bother sending
        * it to everyone else on the channel to save bandwidth

/*
 * IRC - Internet Relay Chat, ircd/features.c
 * Copyright (C) 2000 Kevin L. Mitchell <klmitch@mit.edu>
 *
 * This program is free software; you can redistribute it and/or modify
 * it under the terms of the GNU General Public License as published by
 * the Free Software Foundation; either version 1, or (at your option)
 * any later version.
 *
 * This program is distributed in the hope that it will be useful,
 * but WITHOUT ANY WARRANTY; without even the implied warranty of
 * MERCHANTABILITY or FITNESS FOR A PARTICULAR PURPOSE.  See the
 * GNU General Public License for more details.
 *
 * You should have received a copy of the GNU General Public License
 * along with this program; if not, write to the Free Software
 * Foundation, Inc., 675 Mass Ave, Cambridge, MA 02139, USA.
 */
/** @file
 * @brief Implementation of configurable feature support.
 * @version $Id$
 */
#include "config.h"

#include "ircd_features.h"
#include "channel.h"	/* list_set_default */
#include "class.h"
#include "client.h"
#include "hash.h"
#include "ircd.h"
#include "ircd_alloc.h"
#include "ircd_log.h"
#include "ircd_reply.h"
#include "ircd_string.h"
#include "match.h"
#include "motd.h"
#include "msg.h"
#include "numeric.h"
#include "numnicks.h"
#include "random.h"	/* random_seed_set */
#include "s_bsd.h"
#include "s_debug.h"
#include "s_misc.h"
<<<<<<< HEAD
#include "s_user.h"
=======
#include "s_stats.h"
>>>>>>> ac4bb6a0
#include "send.h"
#include "struct.h"
#include "whowas.h"	/* whowas_realloc */

/* #include <assert.h> -- Now using assert in ircd_log.h */
#include <stdlib.h>
#include <string.h>

struct Client his;

/** List of log output types that can be set */
static struct LogTypes {
  char *type; /**< Settable name. */
  int (*set)(const char *, const char *); /**< Function to set the value. */
  char *(*get)(const char *); /**< Function to get the value. */
} logTypes[] = {
  { "FILE", log_set_file, log_get_file },
  { "FACILITY", log_set_facility, log_get_facility },
  { "SNOMASK", log_set_snomask, log_get_snomask },
  { "LEVEL", log_set_level, log_get_level },
  { 0, 0, 0 }
};

/** Look up a struct LogType given the type string.
 * @param[in] from &Client requesting type, or NULL.
 * @param[in] type Name of log type to find.
 * @return Pointer to the found LogType, or NULL if none was found.
 */
static struct LogTypes *
feature_log_desc(struct Client* from, const char *type)
{
  int i;

  assert(0 != type);

  for (i = 0; logTypes[i].type; i++) /* find appropriate descriptor */
    if (!ircd_strcmp(type, logTypes[i].type))
      return &logTypes[i];

  Debug((DEBUG_ERROR, "Unknown log feature type \"%s\"", type));
  if (from) /* send an error; if from is NULL, called from conf parser */
    send_reply(from, ERR_BADLOGTYPE, type);
  else
    log_write(LS_CONFIG, L_ERROR, 0, "Unknown log feature type \"%s\"", type);

  return 0; /* not found */
}

/** Set the value of a log output type for a log subsystem.
 * @param[in] from &Client trying to set the log type, or NULL.
 * @param[in] fields Array of parameters to set.
 * @param[in] count Number of parameters in \a fields.
 * @return -1 to clear the mark, 0 to leave the mask alone, 1 to set the mask.
 */
static int
feature_log_set(struct Client* from, const char* const* fields, int count)
{
  struct LogTypes *desc;
  char *subsys;

  if (count < 2) { /* set default facility */
    if (log_set_default(count < 1 ? 0 : fields[0])) {
      assert(count >= 1); /* should always accept default */

      if (from) /* send an error */
	send_reply(from, ERR_BADLOGVALUE, fields[0]);
      else
	log_write(LS_CONFIG, L_ERROR, 0,
		  "Bad value \"%s\" for default facility", fields[0]);
    } else
      return count < 1 ? -1 : 1; /* tell feature to set or clear mark */
  } else if (!(subsys = log_canon(fields[0]))) { /* no such subsystem */
    if (from) /* send an error */
      send_reply(from, ERR_BADLOGSYS, fields[0]);
    else
      log_write(LS_CONFIG, L_ERROR, 0,
		"No such logging subsystem \"%s\"", fields[0]);
  } else if ((desc = feature_log_desc(from, fields[1]))) { /* set value */
    if ((*desc->set)(fields[0], count < 3 ? 0 : fields[2])) {
      assert(count >= 3); /* should always accept default */

      if (from) /* send an error */
	send_reply(from, ERR_BADLOGVALUE, fields[2]);
      else
	log_write(LS_CONFIG, L_ERROR, 0,
		  "Bad value \"%s\" for log type %s (subsystem %s)",
		  fields[2], desc->type, subsys);
    }
  }

  return 0;
}

/** Reset a log type for a subsystem to its default value.
 * @param[in] from &Client trying to reset the subsystem.
 * @param[in] fields Array of parameters to reset.
 * @param[in] count Number of fields in \a fields.
 * @return -1 to unmark the entry, or zero to leave it alone.
 */
static int
feature_log_reset(struct Client* from, const char* const* fields, int count)
{
  struct LogTypes *desc;
  char *subsys;

  assert(0 != from); /* Never called by the .conf parser */

  if (count < 1) { /* reset default facility */
    log_set_default(0);
    return -1; /* unmark this entry */
  } else if (count < 2)
    need_more_params(from, "RESET");
  else if (!(subsys = log_canon(fields[0]))) /* no such subsystem */
    send_reply(from, ERR_BADLOGSYS, fields[0]);
  else if ((desc = feature_log_desc(from, fields[1]))) /* reset value */
    (*desc->set)(fields[0], 0); /* default should always be accepted */

  return 0;
}

/** Handle an update to FEAT_HIS_SERVERNAME. */
static void
feature_notify_servername(void)
{
  ircd_strncpy(cli_name(&his), feature_str(FEAT_HIS_SERVERNAME), HOSTLEN);
}

/** Handle an update to FEAT_HIS_SERVERINFO. */
static void
feature_notify_serverinfo(void)
{
  ircd_strncpy(cli_info(&his), feature_str(FEAT_HIS_SERVERINFO), REALLEN);
}

/** Report the value of a log setting.
 * @param[in] from &Client asking for details.
 * @param[in] fields Array of parameters to get.
 * @param[in] count Number of fields in \a fields.
 */
static void
feature_log_get(struct Client* from, const char* const* fields, int count)
{
  struct LogTypes *desc;
  char *value, *subsys;

  assert(0 != from); /* never called by .conf parser */

  if (count < 1) /* return default facility */
    send_reply(from, SND_EXPLICIT | RPL_FEATURE, ":Log facility: %s",
	       log_get_default());
  else if (count < 2)
    need_more_params(from, "GET");
  else if (!(subsys = log_canon(fields[0]))) { /* no such subsystem */
    send_reply(from, ERR_BADLOGSYS, fields[0]);
  } else if ((desc = feature_log_desc(from, fields[1]))) {
    if ((value = (*desc->get)(fields[0]))) /* send along value */
      send_reply(from, SND_EXPLICIT | RPL_FEATURE,
		 ":Log %s for subsystem %s: %s", desc->type, subsys,
		 (*desc->get)(subsys));
    else
      send_reply(from, SND_EXPLICIT | RPL_FEATURE,
		 ":No log %s is set for subsystem %s", desc->type, subsys);
  }
}

<<<<<<< HEAD
static void
set_isupport_maxsiles(void)
{
    add_isupport_i("SILENCE", feature_int(FEAT_MAXSILES));
}

static void
set_isupport_maxchannels(void)
{
    add_isupport_i("MAXCHANNELS", feature_uint(FEAT_MAXCHANNELSPERUSER));
}

static void
set_isupport_maxbans(void)
{
    add_isupport_i("MAXBANS", feature_int(FEAT_MAXBANS));
}

static void
set_isupport_nicklen(void)
{
    add_isupport_i("NICKLEN", feature_uint(FEAT_NICKLEN));
}

static void
set_isupport_channellen(void)
{
    add_isupport_i("CHANNELLEN", feature_uint(FEAT_CHANNELLEN));
}

static void
set_isupport_chantypes(void)
{
    add_isupport_s("CHANTYPES", feature_bool(FEAT_LOCAL_CHANNELS) ? "#&" : "#");
}

static void
set_isupport_chanmodes(void)
{
    add_isupport_s("CHANMODES", feature_bool(FEAT_OPLEVELS) ? "b,AkU,l,imnpstrDdR" : "b,k,l,imnpstrDdR");
}

static void
set_isupport_network(void)
{
    add_isupport_s("NETWORK", feature_str(FEAT_NETWORK));
=======
/** Update whether #me is a hub or not.
 */
static void
feature_notify_hub(void)
{
  if (feature_bool(FEAT_HUB))
    SetHub(&me);
  else
    ClearHub(&me);
>>>>>>> ac4bb6a0
}

/** Sets a feature to the given value.
 * @param[in] from Client trying to set parameters.
 * @param[in] fields Array of parameters to set.
 * @param[in] count Number of fields in \a count.
 * @return <0 to clear the feature mark, 0 to leave it, >0 to set the feature mark.
 */
typedef int  (*feat_set_call)(struct Client* from, const char* const* fields, int count);
/** Gets the value of a feature.
 * @param[in] from Client trying to get parameters.
 * @param[in] fields Array of parameters to set.
 * @param[in] count Number of fields in \a count.
 */
typedef void (*feat_get_call)(struct Client* from, const char* const* fields, int count);
/** Callback to notify of a feature's change. */
typedef void (*feat_notify_call)(void);
/** Unmarks all sub-feature values prior to reading .conf. */
typedef void (*feat_unmark_call)(void);
/** Resets to defaults all currently unmarked values.
 * @param[in] marked Non-zero if the feature is marked.
 */
typedef int  (*feat_mark_call)(int marked);
/* Reports features as a /stats f list.
 * @param[in] sptr Client asking for feature list.
 * @param[in] marked Non-zero if the feature is marked.
 */
typedef void (*feat_report_call)(struct Client* sptr, int marked);

#define FEAT_NONE   0x0000	/**< no value */
#define FEAT_INT    0x0001	/**< set if entry contains an integer value */
#define FEAT_BOOL   0x0002	/**< set if entry contains a boolean value */
#define FEAT_STR    0x0003	/**< set if entry contains a string value */
#define FEAT_ALIAS  0x0004	/**< set if entry is alias for another entry */
#define FEAT_DEP    0x0005	/**< set if entry is deprecated feature */
#define FEAT_UINT   0x0006	/**< set if entry contains an unsigned value */
#define FEAT_MASK   0x000f	/**< possible value types */

/** Extract just the feature type from a feature descriptor. */
#define feat_type(feat)		((feat)->flags & FEAT_MASK)

#define FEAT_MARK   0x0010	/**< set if entry has been changed */
#define FEAT_NULL   0x0020	/**< NULL string is permitted */
#define FEAT_CASE   0x0040	/**< string is case-sensitive */

#define FEAT_OPER   0x0100	/**< set to display only to opers */
#define FEAT_MYOPER 0x0200	/**< set to display only to local opers */
#define FEAT_NODISP 0x0400	/**< feature must never be displayed */

#define FEAT_READ   0x1000	/**< feature is read-only (for now, perhaps?) */

/** Declare a feature with custom behavior. */
#define F_N(type, flags, set, reset, get, notify, unmark, mark, report)	      \
  { FEAT_ ## type, #type, FEAT_NONE | (flags), 0, 0, 0, 0,		      \
    (set), (reset), (get), (notify), (unmark), (mark), (report) }
/** Declare a feature that takes integer values. */
#define F_I(type, flags, v_int, notify)					      \
  { FEAT_ ## type, #type, FEAT_INT | (flags), 0, (v_int), 0, 0,		      \
    0, 0, 0, (notify), 0, 0, 0 }
/** Declare a feature that takes unsigned integer values. */
#define F_U(type, flags, v_uint, notify)				      \
  { FEAT_ ## type, #type, FEAT_UINT | (flags), 0, (v_uint), 0, 0,	      \
    0, 0, 0, (notify), 0, 0, 0 }
/** Declare a feature that takes boolean values. */
#define F_B(type, flags, v_int, notify)					      \
  { FEAT_ ## type, #type, FEAT_BOOL | (flags), 0, (v_int), 0, 0,	      \
    0, 0, 0, (notify), 0, 0, 0 }
/** Declare a feature that takes string values. */
#define F_S(type, flags, v_str, notify)					      \
  { FEAT_ ## type, #type, FEAT_STR | (flags), 0, 0, 0, (v_str),		      \
    0, 0, 0, (notify), 0, 0, 0 }
/** Declare a feature as an alias for another feature. */
#define F_A(type, alias)						      \
  { FEAT_ ## type, #type, FEAT_ALIAS, 0, FEAT_ ## alias, 0, 0,		      \
    0, 0, 0, 0, 0, 0, 0 }
/** Declare a feature as deprecated. */
#define F_D(type)							      \
  { FEAT_ ## type, #type, FEAT_DEP, 0, 0, 0, 0, 0, 0, 0, 0, 0, 0, 0 }

/** Table of feature descriptions. */
static struct FeatureDesc {
  enum Feature	   feat;    /**< feature identifier */
  char*		   type;    /**< string describing type */
  unsigned int     flags;   /**< flags for feature */
  int		   v_int;   /**< integer value */
  int		   def_int; /**< default value */
  char*		   v_str;   /**< string value */
  char*		   def_str; /**< default value */
  feat_set_call	   set;	    /**< set feature values */
  feat_set_call	   reset;   /**< reset feature values to defaults */
  feat_get_call	   get;	    /**< get feature values */
  feat_notify_call notify;  /**< notify of value change */
  feat_unmark_call unmark;  /**< unmark all feature change values */
  feat_mark_call   mark;    /**< reset to defaults all unchanged features */
  feat_report_call report;  /**< report feature values */
} features[] = {
  /* Misc. features */
  F_N(LOG, FEAT_MYOPER, feature_log_set, feature_log_reset, feature_log_get,
      0, log_feature_unmark, log_feature_mark, log_feature_report),
  F_S(DOMAINNAME, 0, DOMAINNAME, 0),
  F_B(RELIABLE_CLOCK, 0, 0, 0),
  F_U(BUFFERPOOL, 0, 27000000, 0),
  F_B(HAS_FERGUSON_FLUSHER, 0, 0, 0),
  F_U(CLIENT_FLOOD, 0, 1024, 0),
  F_I(SERVER_PORT, FEAT_OPER, 4400, 0),
  F_B(NODEFAULTMOTD, 0, 1, 0),
  F_S(MOTD_BANNER, FEAT_NULL, 0, 0),
  F_S(PROVIDER, FEAT_NULL, 0, 0),
  F_B(KILL_IPMISMATCH, FEAT_OPER, 0, 0),
  F_B(IDLE_FROM_MSG, 0, 1, 0),
  F_B(HUB, 0, 0, feature_notify_hub),
  F_B(WALLOPS_OPER_ONLY, 0, 0, 0),
  F_B(NODNS, 0, 0, 0),
  F_B(NOIDENT, 0, 0, 0),
  F_N(RANDOM_SEED, FEAT_NODISP, random_seed_set, 0, 0, 0, 0, 0, 0),
  F_S(DEFAULT_LIST_PARAM, FEAT_NULL, 0, list_set_default),
  F_U(NICKNAMEHISTORYLENGTH, 0, 800, whowas_realloc),
  F_B(HOST_HIDING, 0, 1, 0),
  F_S(HIDDEN_HOST, FEAT_CASE, "users.undernet.org", 0),
  F_S(HIDDEN_IP, 0, "127.0.0.1", 0),
  F_B(CONNEXIT_NOTICES, 0, 0, 0),
  F_B(OPLEVELS, 0, 1, set_isupport_chanmodes),
  F_B(ZANNELS, 0, 1, 0),
  F_B(LOCAL_CHANNELS, 0, 1, set_isupport_chantypes),
  F_B(TOPIC_BURST, 0, 0, 0),
<<<<<<< HEAD
  F_B(USER_GLIST, 0, 1, 0),
=======
>>>>>>> ac4bb6a0
  F_B(DISABLE_GLINES, 0, 0, 0),

  /* features that probably should not be touched */
  F_I(KILLCHASETIMELIMIT, 0, 30, 0),
  F_U(MAXCHANNELSPERUSER, 0, 10, set_isupport_maxchannels),
  F_U(NICKLEN, 0, 12, set_isupport_nicklen),
  F_I(AVBANLEN, 0, 40, 0),
<<<<<<< HEAD
  F_I(MAXBANS, 0, 45, set_isupport_maxbans),
  F_I(MAXSILES, 0, 15, set_isupport_maxsiles),
=======
  F_I(MAXBANS, 0, 100, 0),
  F_I(MAXSILES, 0, 25, 0),
>>>>>>> ac4bb6a0
  F_I(HANGONGOODLINK, 0, 300, 0),
  F_I(HANGONRETRYDELAY, 0, 10, 0),
  F_I(CONNECTTIMEOUT, 0, 90, 0),
  F_I(MAXIMUM_LINKS, 0, 1, init_class), /* reinit class 0 as needed */
  F_I(PINGFREQUENCY, 0, 120, init_class),
  F_I(CONNECTFREQUENCY, 0, 600, init_class),
  F_U(DEFAULTMAXSENDQLENGTH, 0, 40000, init_class),
  F_I(GLINEMAXUSERCOUNT, 0, 20, 0),
  F_I(SOCKSENDBUF, 0, SERVER_TCP_WINDOW, 0),
  F_I(SOCKRECVBUF, 0, SERVER_TCP_WINDOW, 0),
  F_I(IPCHECK_CLONE_LIMIT, 0, 4, 0),
  F_I(IPCHECK_CLONE_PERIOD, 0, 40, 0),
  F_I(IPCHECK_48_CLONE_LIMIT, 0, 50, 0),
  F_I(IPCHECK_48_CLONE_PERIOD, 0, 10, 0),
  F_I(IPCHECK_CLONE_DELAY, 0, 600, 0),
  F_U(CHANNELLEN, 0, 200, set_isupport_channellen),

  /* Some misc. default paths */
  F_S(MPATH, FEAT_CASE | FEAT_MYOPER, "ircd.motd", motd_init_local),
  F_S(RPATH, FEAT_CASE | FEAT_MYOPER, "remote.motd", motd_init_remote),
  F_S(PPATH, FEAT_CASE | FEAT_MYOPER | FEAT_READ, "ircd.pid", 0),

  /* Networking features */
  F_I(TOS_SERVER, 0, 0x08, 0),
  F_I(TOS_CLIENT, 0, 0x08, 0),
  F_I(POLLS_PER_LOOP, 0, 200, 0),
  F_I(IRCD_RES_RETRIES, 0, 2, 0),
  F_I(IRCD_RES_TIMEOUT, 0, 4, 0),
  F_I(AUTH_TIMEOUT, 0, 9, 0),
  F_B(ANNOUNCE_INVITES, 0, 0, 0),

  /* features that affect all operators */
  F_B(CONFIG_OPERCMDS, 0, 0, 0),

  /* HEAD_IN_SAND Features */
  F_B(HIS_SNOTICES, 0, 1, 0),
  F_B(HIS_SNOTICES_OPER_ONLY, 0, 1, 0),
  F_B(HIS_DEBUG_OPER_ONLY, 0, 1, 0),
  F_B(HIS_WALLOPS, 0, 1, 0),
  F_B(HIS_MAP, 0, 1, 0),
  F_B(HIS_LINKS, 0, 1, 0),
  F_B(HIS_TRACE, 0, 1, 0),
<<<<<<< HEAD
  F_A(HIS_STATS_a, HIS_STATS_NAMESERVERS),
  F_B(HIS_STATS_NAMESERVERS, 0, 1, 0),
  F_A(HIS_STATS_c, HIS_STATS_CONNECT),
  F_B(HIS_STATS_CONNECT, 0, 1, 0),
  F_A(HIS_STATS_d, HIS_STATS_CRULES),
  F_B(HIS_STATS_CRULES, 0, 1, 0),
  F_A(HIS_STATS_e, HIS_STATS_ENGINE),
  F_B(HIS_STATS_ENGINE, 0, 1, 0),
  F_A(HIS_STATS_f, HIS_STATS_FEATURES),
  F_B(HIS_STATS_FEATURES, 0, 1, 0),
  F_A(HIS_STATS_g, HIS_STATS_GLINES),
  F_B(HIS_STATS_GLINES, 0, 1, 0),
  F_A(HIS_STATS_i, HIS_STATS_ACCESS),
  F_B(HIS_STATS_ACCESS, 0, 1, 0),
  F_A(HIS_STATS_j, HIS_STATS_HISTOGRAM),
  F_B(HIS_STATS_HISTOGRAM, 0, 1, 0),
  F_A(HIS_STATS_J, HIS_STATS_JUPES),
  F_B(HIS_STATS_JUPES, 0, 1, 0),
  F_A(HIS_STATS_k, HIS_STATS_KLINES),
  F_B(HIS_STATS_KLINES, 0, 1, 0),
  F_A(HIS_STATS_l, HIS_STATS_LINKS),
  F_B(HIS_STATS_LINKS, 0, 1, 0),
  F_A(HIS_STATS_L, HIS_STATS_MODULES),
  F_B(HIS_STATS_MODULES, 0, 1, 0),
  F_A(HIS_STATS_m, HIS_STATS_COMMANDS),
  F_B(HIS_STATS_COMMANDS, 0, 1, 0),
  F_A(HIS_STATS_o, HIS_STATS_OPERATORS),
  F_B(HIS_STATS_OPERATORS, 0, 1, 0),
  F_A(HIS_STATS_p, HIS_STATS_PORTS),
  F_B(HIS_STATS_PORTS, 0, 1, 0),
  F_A(HIS_STATS_q, HIS_STATS_QUARANTINES),
  F_B(HIS_STATS_QUARANTINES, 0, 1, 0),
  F_A(HIS_STATS_R, HIS_STATS_MAPPINGS),
  F_B(HIS_STATS_MAPPINGS, 0, 1, 0),
  F_A(HIS_STATS_r, HIS_STATS_USAGE),
  F_B(HIS_STATS_USAGE, 0, 1, 0),
  F_A(HIS_STATS_t, HIS_STATS_LOCALS),
  F_B(HIS_STATS_LOCALS, 0, 1, 0),
  F_A(HIS_STATS_T, HIS_STATS_MOTDS),
  F_B(HIS_STATS_MOTDS, 0, 1, 0),
  F_A(HIS_STATS_u, HIS_STATS_UPTIME),
  F_B(HIS_STATS_UPTIME, 0, 0, 0),
  F_A(HIS_STATS_U, HIS_STATS_UWORLD),
  F_B(HIS_STATS_UWORLD, 0, 1, 0),
  F_A(HIS_STATS_v, HIS_STATS_VSERVERS),
  F_B(HIS_STATS_VSERVERS, 0, 1, 0),
  F_A(HIS_STATS_w, HIS_STATS_USERLOAD),
  F_B(HIS_STATS_USERLOAD, 0, 0, 0),
  F_A(HIS_STATS_x, HIS_STATS_MEMUSAGE),
  F_B(HIS_STATS_MEMUSAGE, 0, 1, 0),
  F_A(HIS_STATS_y, HIS_STATS_CLASSES),
  F_B(HIS_STATS_CLASSES, 0, 1, 0),
  F_A(HIS_STATS_z, HIS_STATS_MEMORY),
  F_B(HIS_STATS_MEMORY, 0, 1, 0),
=======
  F_B(HIS_STATS_a, 0, 1, 0),
  F_B(HIS_STATS_c, 0, 1, 0),
  F_B(HIS_STATS_d, 0, 1, 0),
  F_B(HIS_STATS_e, 0, 1, 0),
  F_B(HIS_STATS_f, 0, 1, 0),
  F_B(HIS_STATS_g, 0, 1, 0),
  F_B(HIS_STATS_i, 0, 1, 0),
  F_B(HIS_STATS_j, 0, 1, 0),
  F_B(HIS_STATS_J, 0, 1, 0),
  F_B(HIS_STATS_k, 0, 1, 0),
  F_B(HIS_STATS_l, 0, 1, 0),
  F_B(HIS_STATS_L, 0, 1, 0),
  F_B(HIS_STATS_M, 0, 1, 0),
  F_B(HIS_STATS_m, 0, 1, 0),
  F_B(HIS_STATS_o, 0, 1, 0),
  F_B(HIS_STATS_p, 0, 1, 0),
  F_B(HIS_STATS_q, 0, 1, 0),
  F_B(HIS_STATS_R, 0, 1, 0),
  F_B(HIS_STATS_r, 0, 1, 0),
  F_B(HIS_STATS_t, 0, 1, 0),
  F_B(HIS_STATS_T, 0, 1, 0),
  F_B(HIS_STATS_u, 0, 0, 0),
  F_B(HIS_STATS_U, 0, 1, 0),
  F_B(HIS_STATS_v, 0, 1, 0),
  F_B(HIS_STATS_w, 0, 0, 0),
  F_B(HIS_STATS_W, 0, 1, 0),
  F_B(HIS_STATS_x, 0, 1, 0),
  F_B(HIS_STATS_y, 0, 1, 0),
  F_B(HIS_STATS_z, 0, 1, 0),
>>>>>>> ac4bb6a0
  F_B(HIS_STATS_IAUTH, 0, 1, 0),
  F_B(HIS_WEBIRC, 0, 1, 0),
  F_B(HIS_WHOIS_SERVERNAME, 0, 1, 0),
  F_B(HIS_WHOIS_IDLETIME, 0, 1, 0),
  F_B(HIS_WHOIS_LOCALCHAN, 0, 1, 0),
  F_B(HIS_WHO_SERVERNAME, 0, 1, 0),
  F_B(HIS_WHO_HOPCOUNT, 0, 1, 0),
  F_B(HIS_MODEWHO, 0, 1, 0),
  F_B(HIS_BANWHO, 0, 1, 0),
  F_B(HIS_KILLWHO, 0, 1, 0),
  F_B(HIS_REWRITE, 0, 1, 0),
  F_I(HIS_REMOTE, 0, 1, 0),
  F_B(HIS_NETSPLIT, 0, 1, 0),
  F_S(HIS_SERVERNAME, 0, "*.undernet.org", feature_notify_servername),
  F_S(HIS_SERVERINFO, 0, "The Undernet Underworld", feature_notify_serverinfo),
  F_S(HIS_URLSERVERS, 0, "http://www.undernet.org/servers.php", 0),

  /* Misc. random stuff */
  F_S(NETWORK, 0, "UnderNet", set_isupport_network),
  F_S(URL_CLIENTS, 0, "ftp://ftp.undernet.org/pub/irc/clients", 0),
  F_S(URLREG, 0, "http://cservice.undernet.org/live/", 0),
<<<<<<< HEAD
  F_I(SPAM_OPER_COUNTDOWN, 0, 5, 0),
  F_I(SPAM_EXPIRE_TIME, 0, 120, 0),
  F_I(SPAM_JOINED_TIME, 0, 60, 0),
  F_I(SPAM_FJP_COUNT, 0, 5, 0),

  /* Really special features (tm) */
  F_B(NETWORK_REHASH, 0, 0, 0),
  F_B(NETWORK_RESTART, 0, 0, 0),
  F_B(NETWORK_DIE, 0, 0, 0),
=======
>>>>>>> ac4bb6a0

#undef F_S
#undef F_B
#undef F_I
#undef F_N
  { FEAT_LAST_F, 0, 0, 0, 0, 0, 0, 0, 0, 0, 0, 0, 0, 0 }
};

/** Given a feature's identifier, look up the feature descriptor.
 * @param[in] from Client looking up feature, or NULL.
 * @param[in] feature Feature name to find.
 * @return Pointer to a FeatureDesc, or NULL if none was found.
 */
static struct FeatureDesc *
feature_desc(struct Client* from, const char *feature)
{
  int i;

  assert(0 != feature);

  for (i = 0; features[i].type; i++) /* find appropriate descriptor */
    if (!strcmp(feature, features[i].type)) {
      if (feat_type(&features[i]) == FEAT_ALIAS) {
	Debug((DEBUG_NOTICE, "Deprecated feature \"%s\" referenced; replace "
	       "with %s", feature, features[features[i].def_int].type));
	if (from) /* report a warning */
	  send_reply(from, SND_EXPLICIT | ERR_NOFEATURE,
		     "%s :Feature deprecated, use %s", feature,
		     features[features[i].def_int].type);
	else
	  log_write(LS_CONFIG, L_WARNING, 0, "Feature \"%s\" deprecated, "
		    "use \"%s\"", feature, features[features[i].def_int].type);

	return &features[features[i].def_int];
      } else if (feat_type(&features[i]) == FEAT_DEP) {
	Debug((DEBUG_NOTICE, "Deprecated feature \"%s\" referenced", feature));
	if (from) /* report a warning */
	  send_reply(from, SND_EXPLICIT | ERR_NOFEATURE,
		     "%s :Feature deprecated", feature);
	else
	  log_write(LS_CONFIG, L_WARNING, 0, "Feature \"%s\" deprecated",
		    feature);
      }
      return &features[i];
    }

  Debug((DEBUG_ERROR, "Unknown feature \"%s\"", feature));
  if (from) /* report an error */
    send_reply(from, ERR_NOFEATURE, feature);
  else
    log_write(LS_CONFIG, L_ERROR, 0, "Unknown feature \"%s\"", feature);

  return 0; /* not found */
}

/** Given a feature vector string, set the value of a feature.
 * @param[in] from Client trying to set the feature, or NULL.
 * @param[in] fields Parameters to set, starting with feature name.
 * @param[in] count Number of fields in \a fields.
 * @return Zero (or, theoretically, CPTR_KILLED).
 */
int
feature_set(struct Client* from, const char* const* fields, int count)
{
  int i, change = 0, tmp;
  const char *t_str;
  struct FeatureDesc *feat;

  if (from && !HasPriv(from, PRIV_SET))
    return send_reply(from, ERR_NOPRIVILEGES);

  if (count < 1) {
    if (from) /* report an error in the number of arguments */
      need_more_params(from, "SET");
    else
      log_write(LS_CONFIG, L_ERROR, 0, "Not enough fields in F line");
  } else if ((feat = feature_desc(from, fields[0]))) { /* find feature */
    if (from && feat->flags & FEAT_READ)
      return send_reply(from, ERR_NOFEATURE, fields[0]);

    switch (feat_type(feat)) {
    case FEAT_NONE:
      if (feat->set && (i = (*feat->set)(from, fields + 1, count - 1))) {
	change++; /* feature handler wants a change recorded */

	if (i > 0) /* call the set callback and do marking */
	  feat->flags |= FEAT_MARK;
	else /* i < 0 */
	  feat->flags &= ~FEAT_MARK;
	break;
      }

    case FEAT_UINT: /* an unsigned integer value */
    case FEAT_INT: /* an integer value */
      tmp = feat->v_int; /* detect changes... */

      if (count < 2) { /* reset value */
	feat->v_int = feat->def_int;
	feat->flags &= ~FEAT_MARK;
      } else { /* ok, figure out the value and whether to mark it */
	feat->v_int = strtoul(fields[1], 0, 0);
	if (feat->v_int == feat->def_int)
	  feat->flags &= ~FEAT_MARK;
	else
	  feat->flags |= FEAT_MARK;
      }

      if (feat->v_int != tmp) /* check for change */
	change++;
      break;

    case FEAT_BOOL: /* it's a boolean value--true or false */
      tmp = feat->v_int; /* detect changes... */

      if (count < 2) { /* reset value */
	feat->v_int = feat->def_int;
	feat->flags &= ~FEAT_MARK;
      } else { /* figure out the value and whether to mark it */
	if (!ircd_strncmp(fields[1], "TRUE", strlen(fields[1])) ||
	    !ircd_strncmp(fields[1], "YES", strlen(fields[1])) ||
	    (strlen(fields[1]) >= 2 &&
	     !ircd_strncmp(fields[1], "ON", strlen(fields[1]))))
	  feat->v_int = 1;
	else if (!ircd_strncmp(fields[1], "FALSE", strlen(fields[1])) ||
		 !ircd_strncmp(fields[1], "NO", strlen(fields[1])) ||
		 (strlen(fields[1]) >= 2 &&
		  !ircd_strncmp(fields[1], "OFF", strlen(fields[1]))))
	  feat->v_int = 0;
	else if (from) /* report an error... */
	  return send_reply(from, ERR_BADFEATVALUE, fields[1], feat->type);
	else {
	  log_write(LS_CONFIG, L_ERROR, 0, "Bad value \"%s\" for feature %s",
		    fields[1], feat->type);
	  return 0;
	}

	if (feat->v_int == feat->def_int) /* figure out whether to mark it */
	  feat->flags &= ~FEAT_MARK;
	else
	  feat->flags |= FEAT_MARK;
      }

      if (feat->v_int != tmp) /* check for change */
	change++;
      break;

    case FEAT_STR: /* it's a string value */
      if (count < 2)
	t_str = feat->def_str; /* changing to default */
      else
	t_str = *fields[1] ? fields[1] : 0;

      if (!t_str && !(feat->flags & FEAT_NULL)) { /* NULL value permitted? */
	if (from)
	  return send_reply(from, ERR_BADFEATVALUE, "NULL", feat->type);
	else {
	  log_write(LS_CONFIG, L_ERROR, 0, "Bad value \"NULL\" for feature %s",
		    feat->type);
	  return 0;
	}
      }

      if (t_str == feat->def_str ||
	  (t_str && feat->def_str &&
	   !(feat->flags & FEAT_CASE ? strcmp(t_str, feat->def_str) :
	     ircd_strcmp(t_str, feat->def_str)))) { /* resetting to default */
	if (feat->v_str != feat->def_str) {
	  change++; /* change from previous value */

	  if (feat->v_str)
	    MyFree(feat->v_str); /* free old value */
	}

	feat->v_str = feat->def_str; /* very special... */

	feat->flags &= ~FEAT_MARK;
      } else if (!t_str) {
	if (feat->v_str) {
	  change++; /* change from previous value */

	  if (feat->v_str != feat->def_str)
	    MyFree(feat->v_str); /* free old value */
	}

	feat->v_str = 0; /* set it to NULL */

	feat->flags |= FEAT_MARK;
      } else if (!feat->v_str ||
		 (feat->flags & FEAT_CASE ? strcmp(t_str, feat->v_str) :
		  ircd_strcmp(t_str, feat->v_str))) { /* new value */
	change++; /* change from previous value */

	if (feat->v_str && feat->v_str != feat->def_str)
	  MyFree(feat->v_str); /* free old value */
	DupString(feat->v_str, t_str); /* store new value */

	feat->flags |= FEAT_MARK;
      } else /* they match, but don't match the default */
	feat->flags |= FEAT_MARK;
      break;
    }

    if (change && feat->notify) /* call change notify function */
      (*feat->notify)();

    if (from)
      return feature_get(from, fields, count);
  }

  return 0;
}

/** Reset a feature to its default values.
 * @param[in] from Client trying to reset the feature, or NULL.
 * @param[in] fields Parameters to set, starting with feature name.
 * @param[in] count Number of fields in \a fields.
 * @return Zero (or, theoretically, CPTR_KILLED).
 */
int
feature_reset(struct Client* from, const char* const* fields, int count)
{
  int i, change = 0;
  struct FeatureDesc *feat;

  assert(0 != from);

  if (!HasPriv(from, PRIV_SET))
    return send_reply(from, ERR_NOPRIVILEGES);

  if (count < 1) /* check arguments */
    need_more_params(from, "RESET");
  else if ((feat = feature_desc(from, fields[0]))) { /* get descriptor */
    if (from && feat->flags & FEAT_READ)
      return send_reply(from, ERR_NOFEATURE, fields[0]);

    switch (feat_type(feat)) {
    case FEAT_NONE: /* None... */
      if (feat->reset && (i = (*feat->reset)(from, fields + 1, count - 1))) {
	change++; /* feature handler wants a change recorded */

	if (i > 0) /* call reset callback and parse mark return */
	  feat->flags |= FEAT_MARK;
	else /* i < 0 */
	  feat->flags &= ~FEAT_MARK;
      }
      break;

    case FEAT_UINT: /* Unsigned... */
    case FEAT_INT:  /* Integer... */
    case FEAT_BOOL: /* Boolean... */
      if (feat->v_int != feat->def_int)
	change++; /* change will be made */

      feat->v_int = feat->def_int; /* set the default */
      feat->flags &= ~FEAT_MARK; /* unmark it */
      break;

    case FEAT_STR: /* string! */
      if (feat->v_str != feat->def_str) {
	change++; /* change has been made */
	if (feat->v_str)
	  MyFree(feat->v_str); /* free old value */
      }

      feat->v_str = feat->def_str; /* set it to default */
      feat->flags &= ~FEAT_MARK; /* unmark it */
      break;
    }

    if (change && feat->notify) /* call change notify function */
      (*feat->notify)();

    if (from)
      return feature_get(from, fields, count);
  }

  return 0;
}

/** Gets the value of a specific feature and reports it to the user.
 * @param[in] from Client trying to get the feature.
 * @param[in] fields Parameters to set, starting with feature name.
 * @param[in] count Number of fields in \a fields.
 * @return Zero (or, theoretically, CPTR_KILLED).
 */
int
feature_get(struct Client* from, const char* const* fields, int count)
{
  struct FeatureDesc *feat;

  assert(0 != from);

  if (count < 1) /* check parameters */
    need_more_params(from, "GET");
  else if ((feat = feature_desc(from, fields[0]))) {
    if ((feat->flags & FEAT_NODISP) ||
	(feat->flags & FEAT_MYOPER && !MyOper(from)) ||
	(feat->flags & FEAT_OPER && !IsAnOper(from))) /* check privs */
      return send_reply(from, ERR_NOPRIVILEGES);

    switch (feat_type(feat)) {
    case FEAT_NONE: /* none, call the callback... */
      if (feat->get) /* if there's a callback, use it */
	(*feat->get)(from, fields + 1, count - 1);
      break;

    case FEAT_INT: /* integer, report integer value */
      send_reply(from, SND_EXPLICIT | RPL_FEATURE,
		 ":Integer value of %s: %d", feat->type, feat->v_int);
      break;

    case FEAT_UINT: /* unsigned integer, report its value */
      send_reply(from, SND_EXPLICIT | RPL_FEATURE,
		 ":Unsigned value of %s: %u", feat->type, feat->v_int);
      break;

    case FEAT_BOOL: /* boolean, report boolean value */
      send_reply(from, SND_EXPLICIT | RPL_FEATURE,
		 ":Boolean value of %s: %s", feat->type,
		 feat->v_int ? "TRUE" : "FALSE");
      break;

    case FEAT_STR: /* string, report string value */
      if (feat->v_str) /* deal with null case */
	send_reply(from, SND_EXPLICIT | RPL_FEATURE,
		   ":String value of %s: %s", feat->type, feat->v_str);
      else
	send_reply(from, SND_EXPLICIT | RPL_FEATURE,
		   ":String value for %s not set", feat->type);
      break;
    }
  }

  return 0;
}

/** Called before reading the .conf to clear all dirty marks. */
void
feature_unmark(void)
{
  int i;

  for (i = 0; features[i].type; i++) {
    features[i].flags &= ~FEAT_MARK; /* clear the marks... */
    if (features[i].unmark) /* call the unmark callback if necessary */
      (*features[i].unmark)();
  }
}

/** Called after reading the .conf to reset unmodified values to defaults. */
void
feature_mark(void)
{
  int i, change;

  for (i = 0; features[i].type; i++) {
    change = 0;

    switch (feat_type(&features[i])) {
    case FEAT_NONE:
      if (features[i].mark &&
	  (*features[i].mark)(features[i].flags & FEAT_MARK ? 1 : 0))
	change++; /* feature handler wants a change recorded */
      break;

    case FEAT_INT:  /* Integers or Booleans... */
    case FEAT_UINT:
    case FEAT_BOOL:
      if (!(features[i].flags & FEAT_MARK)) { /* not changed? */
	if (features[i].v_int != features[i].def_int)
	  change++; /* we're making a change */
	features[i].v_int = features[i].def_int;
      }
      break;

    case FEAT_STR: /* strings... */
      if (!(features[i].flags & FEAT_MARK)) { /* not changed? */
	if (features[i].v_str != features[i].def_str) {
	  change++; /* we're making a change */
	  if (features[i].v_str)
	    MyFree(features[i].v_str); /* free old value */
	}
	features[i].v_str = features[i].def_str;
      }
      break;
    }

    if (change && features[i].notify)
      (*features[i].notify)(); /* call change notify function */
  }
}

/** Initialize the features subsystem. */
void
feature_init(void)
{
  int i;

  for (i = 0; features[i].type; i++) {
    struct FeatureDesc *feat = &features[i];

    switch (feat_type(feat)) {
    case FEAT_NONE: /* you're on your own */
      break;

    case FEAT_INT:  /* Integers or Booleans... */
    case FEAT_UINT:
    case FEAT_BOOL:
      feat->v_int = feat->def_int;
      break;

    case FEAT_STR:  /* Strings */
      feat->v_str = feat->def_str;
      assert(feat->def_str || (feat->flags & FEAT_NULL));
      break;
    }

    if (feat->notify)
      (*feat->notify)();
  }

  cli_magic(&his) = CLIENT_MAGIC;
  cli_status(&his) = STAT_SERVER;
}

/** Report all F-lines to a user.
 * @param[in] to Client requesting statistics.
 * @param[in] sd Stats descriptor for request (ignored).
 * @param[in] param Extra parameter from user (ignored).
 */
void
feature_report(struct Client* to, const struct StatDesc* sd, char* param)
{
  char changed;
  int report;
  int i;

  for (i = 0; features[i].type; i++) {
    if ((features[i].flags & FEAT_NODISP) ||
	(features[i].flags & FEAT_MYOPER && !MyOper(to)) ||
	(features[i].flags & FEAT_OPER && !IsAnOper(to)))
      continue; /* skip this one */

<<<<<<< HEAD
    switch (feat_type(&features[i])) {
=======
    changed = (features[i].flags & FEAT_MARK) ? 'F' : 'f';
    report = (features[i].flags & FEAT_MARK) || sd->sd_funcdata;

    switch (features[i].flags & FEAT_MASK) {
>>>>>>> ac4bb6a0
    case FEAT_NONE:
      if (features[i].report) /* let the callback handle this */
	(*features[i].report)(to, report);
      break;


    case FEAT_INT: /* Report an F-line with integer values */
      if (report) /* it's been changed */
	send_reply(to, SND_EXPLICIT | RPL_STATSFLINE, "%c %s %d",
		   changed, features[i].type, features[i].v_int);
      break;

    case FEAT_UINT: /* Report an F-line with unsigned values */
      if (features[i].flags & FEAT_MARK) /* it's been changed */
	send_reply(to, SND_EXPLICIT | RPL_STATSFLINE, "F %s %u",
		   features[i].type, features[i].v_int);
      break;

    case FEAT_BOOL: /* Report an F-line with boolean values */
      if (report) /* it's been changed */
	send_reply(to, SND_EXPLICIT | RPL_STATSFLINE, "%c %s %s",
		   changed, features[i].type, features[i].v_int ? "TRUE" : "FALSE");
      break;

    case FEAT_STR: /* Report an F-line with string values */
      if (report) { /* it's been changed */
	if (features[i].v_str)
	  send_reply(to, SND_EXPLICIT | RPL_STATSFLINE, "%c %s %s",
		     changed, features[i].type, features[i].v_str);
	else /* Actually, F:<type> would reset it; you want F:<type>: */
	  send_reply(to, SND_EXPLICIT | RPL_STATSFLINE, "%c %s",
		     changed, features[i].type);
      }
      break;
    }
  }
}

/** Return a feature's integer value.
 * @param[in] feat &Feature identifier.
 * @return Integer value of feature.
 */
int
feature_int(enum Feature feat)
{
  assert(features[feat].feat == feat);
  assert(feat_type(&features[feat]) == FEAT_INT);

  return features[feat].v_int;
}

/** Return a feature's unsigned integer value.
 * @param[in] feat &Feature identifier.
 * @return Unsigned integer value of feature.
 */
unsigned int
feature_uint(enum Feature feat)
{
  assert(features[feat].feat == feat);
  assert(feat_type(&features[feat]) == FEAT_UINT);

  return features[feat].v_int;
}

/** Return a feature's boolean value.
 * @param[in] feat &Feature identifier.
 * @return Boolean value of feature.
 */
int
feature_bool(enum Feature feat)
{
  assert(feat <= FEAT_LAST_F);
  if (FEAT_LAST_F < feat)
    return 0;
  assert(features[feat].feat == feat);
  assert(feat_type(&features[feat]) == FEAT_BOOL);

  return features[feat].v_int;
}

/** Return a feature's string value.
 * @param[in] feat &Feature identifier.
 * @return String value of feature.
 */
const char *
feature_str(enum Feature feat)
{
  assert(features[feat].feat == feat);
  assert(feat_type(&features[feat]) == FEAT_STR);

  return features[feat].v_str;
}<|MERGE_RESOLUTION|>--- conflicted
+++ resolved
@@ -41,11 +41,8 @@
 #include "s_bsd.h"
 #include "s_debug.h"
 #include "s_misc.h"
-<<<<<<< HEAD
 #include "s_user.h"
-=======
 #include "s_stats.h"
->>>>>>> ac4bb6a0
 #include "send.h"
 #include "struct.h"
 #include "whowas.h"	/* whowas_realloc */
@@ -211,7 +208,6 @@
   }
 }
 
-<<<<<<< HEAD
 static void
 set_isupport_maxsiles(void)
 {
@@ -258,7 +254,8 @@
 set_isupport_network(void)
 {
     add_isupport_s("NETWORK", feature_str(FEAT_NETWORK));
-=======
+}
+
 /** Update whether #me is a hub or not.
  */
 static void
@@ -268,7 +265,6 @@
     SetHub(&me);
   else
     ClearHub(&me);
->>>>>>> ac4bb6a0
 }
 
 /** Sets a feature to the given value.
@@ -394,10 +390,7 @@
   F_B(ZANNELS, 0, 1, 0),
   F_B(LOCAL_CHANNELS, 0, 1, set_isupport_chantypes),
   F_B(TOPIC_BURST, 0, 0, 0),
-<<<<<<< HEAD
   F_B(USER_GLIST, 0, 1, 0),
-=======
->>>>>>> ac4bb6a0
   F_B(DISABLE_GLINES, 0, 0, 0),
 
   /* features that probably should not be touched */
@@ -405,13 +398,8 @@
   F_U(MAXCHANNELSPERUSER, 0, 10, set_isupport_maxchannels),
   F_U(NICKLEN, 0, 12, set_isupport_nicklen),
   F_I(AVBANLEN, 0, 40, 0),
-<<<<<<< HEAD
-  F_I(MAXBANS, 0, 45, set_isupport_maxbans),
-  F_I(MAXSILES, 0, 15, set_isupport_maxsiles),
-=======
-  F_I(MAXBANS, 0, 100, 0),
-  F_I(MAXSILES, 0, 25, 0),
->>>>>>> ac4bb6a0
+  F_I(MAXBANS, 0, 100, set_isupport_maxbans),
+  F_I(MAXSILES, 0, 25, set_isupport_maxsiles),
   F_I(HANGONGOODLINK, 0, 300, 0),
   F_I(HANGONRETRYDELAY, 0, 10, 0),
   F_I(CONNECTTIMEOUT, 0, 90, 0),
@@ -454,7 +442,6 @@
   F_B(HIS_MAP, 0, 1, 0),
   F_B(HIS_LINKS, 0, 1, 0),
   F_B(HIS_TRACE, 0, 1, 0),
-<<<<<<< HEAD
   F_A(HIS_STATS_a, HIS_STATS_NAMESERVERS),
   F_B(HIS_STATS_NAMESERVERS, 0, 1, 0),
   F_A(HIS_STATS_c, HIS_STATS_CONNECT),
@@ -465,6 +452,8 @@
   F_B(HIS_STATS_ENGINE, 0, 1, 0),
   F_A(HIS_STATS_f, HIS_STATS_FEATURES),
   F_B(HIS_STATS_FEATURES, 0, 1, 0),
+  F_A(HIS_STATS_F, HIS_STATS_FEATURESALL),
+  F_B(HIS_STATS_FEATURESALL, 0, 1, 0),
   F_A(HIS_STATS_g, HIS_STATS_GLINES),
   F_B(HIS_STATS_GLINES, 0, 1, 0),
   F_A(HIS_STATS_i, HIS_STATS_ACCESS),
@@ -503,43 +492,13 @@
   F_B(HIS_STATS_VSERVERS, 0, 1, 0),
   F_A(HIS_STATS_w, HIS_STATS_USERLOAD),
   F_B(HIS_STATS_USERLOAD, 0, 0, 0),
+  F_B(HIS_STATS_W, 0, 1, 0),
   F_A(HIS_STATS_x, HIS_STATS_MEMUSAGE),
   F_B(HIS_STATS_MEMUSAGE, 0, 1, 0),
   F_A(HIS_STATS_y, HIS_STATS_CLASSES),
   F_B(HIS_STATS_CLASSES, 0, 1, 0),
   F_A(HIS_STATS_z, HIS_STATS_MEMORY),
   F_B(HIS_STATS_MEMORY, 0, 1, 0),
-=======
-  F_B(HIS_STATS_a, 0, 1, 0),
-  F_B(HIS_STATS_c, 0, 1, 0),
-  F_B(HIS_STATS_d, 0, 1, 0),
-  F_B(HIS_STATS_e, 0, 1, 0),
-  F_B(HIS_STATS_f, 0, 1, 0),
-  F_B(HIS_STATS_g, 0, 1, 0),
-  F_B(HIS_STATS_i, 0, 1, 0),
-  F_B(HIS_STATS_j, 0, 1, 0),
-  F_B(HIS_STATS_J, 0, 1, 0),
-  F_B(HIS_STATS_k, 0, 1, 0),
-  F_B(HIS_STATS_l, 0, 1, 0),
-  F_B(HIS_STATS_L, 0, 1, 0),
-  F_B(HIS_STATS_M, 0, 1, 0),
-  F_B(HIS_STATS_m, 0, 1, 0),
-  F_B(HIS_STATS_o, 0, 1, 0),
-  F_B(HIS_STATS_p, 0, 1, 0),
-  F_B(HIS_STATS_q, 0, 1, 0),
-  F_B(HIS_STATS_R, 0, 1, 0),
-  F_B(HIS_STATS_r, 0, 1, 0),
-  F_B(HIS_STATS_t, 0, 1, 0),
-  F_B(HIS_STATS_T, 0, 1, 0),
-  F_B(HIS_STATS_u, 0, 0, 0),
-  F_B(HIS_STATS_U, 0, 1, 0),
-  F_B(HIS_STATS_v, 0, 1, 0),
-  F_B(HIS_STATS_w, 0, 0, 0),
-  F_B(HIS_STATS_W, 0, 1, 0),
-  F_B(HIS_STATS_x, 0, 1, 0),
-  F_B(HIS_STATS_y, 0, 1, 0),
-  F_B(HIS_STATS_z, 0, 1, 0),
->>>>>>> ac4bb6a0
   F_B(HIS_STATS_IAUTH, 0, 1, 0),
   F_B(HIS_WEBIRC, 0, 1, 0),
   F_B(HIS_WHOIS_SERVERNAME, 0, 1, 0),
@@ -561,7 +520,6 @@
   F_S(NETWORK, 0, "UnderNet", set_isupport_network),
   F_S(URL_CLIENTS, 0, "ftp://ftp.undernet.org/pub/irc/clients", 0),
   F_S(URLREG, 0, "http://cservice.undernet.org/live/", 0),
-<<<<<<< HEAD
   F_I(SPAM_OPER_COUNTDOWN, 0, 5, 0),
   F_I(SPAM_EXPIRE_TIME, 0, 120, 0),
   F_I(SPAM_JOINED_TIME, 0, 60, 0),
@@ -571,8 +529,6 @@
   F_B(NETWORK_REHASH, 0, 0, 0),
   F_B(NETWORK_RESTART, 0, 0, 0),
   F_B(NETWORK_DIE, 0, 0, 0),
-=======
->>>>>>> ac4bb6a0
 
 #undef F_S
 #undef F_B
@@ -1016,14 +972,10 @@
 	(features[i].flags & FEAT_OPER && !IsAnOper(to)))
       continue; /* skip this one */
 
-<<<<<<< HEAD
-    switch (feat_type(&features[i])) {
-=======
     changed = (features[i].flags & FEAT_MARK) ? 'F' : 'f';
     report = (features[i].flags & FEAT_MARK) || sd->sd_funcdata;
 
     switch (features[i].flags & FEAT_MASK) {
->>>>>>> ac4bb6a0
     case FEAT_NONE:
       if (features[i].report) /* let the callback handle this */
 	(*features[i].report)(to, report);

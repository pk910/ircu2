--- conflicted
+++ resolved
@@ -69,16 +69,10 @@
       if ((chptr->mode.mode & MODE_NOPRIVMSGS) &&
           check_target_limit(sptr, chptr, chptr->chname, 0))
         return 0;
-<<<<<<< HEAD
+      RevealDelayedJoinIfNeeded(sptr, chptr);
       sendcmdto_channel(sptr, CMD_WALLVOICES, chptr, cptr,
                         SKIP_DEAF | SKIP_BURST | SKIP_NONVOICES, 
                         "%H :+ %s", chptr, parv[parc - 1]);
-=======
-      RevealDelayedJoinIfNeeded(sptr, chptr);
-      sendcmdto_channel_butone(sptr, CMD_WALLVOICES, chptr, cptr,
-			       SKIP_DEAF | SKIP_BURST | SKIP_NONVOICES, 
-			       "%H :+ %s", chptr, parv[parc - 1]);
->>>>>>> ac4bb6a0
     }
     else
       send_reply(sptr, ERR_CANNOTSENDTOCHAN, parv[1]);
@@ -111,17 +105,10 @@
     return 0;
 
   if (!IsLocalChannel(parv[1]) && (chptr = FindChannel(parv[1]))) {
-<<<<<<< HEAD
-    if (client_can_send_to_channel(sptr, chptr, 0)) {
+    if (client_can_send_to_channel(sptr, chptr, 1)) {
       sendcmdto_channel(sptr, CMD_WALLVOICES, chptr, cptr,
                         SKIP_DEAF | SKIP_BURST | SKIP_NONVOICES, 
                         "%H :+ %s", chptr, parv[parc - 1]);
-=======
-    if (client_can_send_to_channel(sptr, chptr, 1)) {
-      sendcmdto_channel_butone(sptr, CMD_WALLVOICES, chptr, cptr,
-			       SKIP_DEAF | SKIP_BURST | SKIP_NONVOICES, 
-			       "%H :%s", chptr, parv[parc - 1]);
->>>>>>> ac4bb6a0
     } else
       send_reply(sptr, ERR_CANNOTSENDTOCHAN, parv[1]);
   }

/*
 * IRC - Internet Relay Chat, ircd/m_squit.c
 * Copyright (C) 1990 Jarkko Oikarinen and
 *                    University of Oulu, Computing Center
 *
 * See file AUTHORS in IRC package for additional names of
 * the programmers.
 *
 * This program is free software; you can redistribute it and/or modify
 * it under the terms of the GNU General Public License as published by
 * the Free Software Foundation; either version 1, or (at your option)
 * any later version.
 *
 * This program is distributed in the hope that it will be useful,
 * but WITHOUT ANY WARRANTY; without even the implied warranty of
 * MERCHANTABILITY or FITNESS FOR A PARTICULAR PURPOSE.  See the
 * GNU General Public License for more details.
 *
 * You should have received a copy of the GNU General Public License
 * along with this program; if not, write to the Free Software
 * Foundation, Inc., 675 Mass Ave, Cambridge, MA 02139, USA.
 *
 * $Id$
 */
#include "config.h"

#include "client.h"
#include "hash.h"
#include "ircd.h"
#include "ircd_chattr.h"
#include "ircd_log.h"
#include "ircd_reply.h"
#include "ircd_string.h"
#include "numeric.h"
#include "numnicks.h"
#include "match.h"
#include "msg.h"
#include "s_debug.h"
#include "s_misc.h"
#include "s_routing.h"
#include "s_user.h"
#include "send.h"

/* #include <assert.h> -- Now using assert in ircd_log.h */
#include <stdio.h>
#include <stdlib.h>
#include <string.h>

/*
 *  ms_squit (server)
 *
 *    parv[0] = sender prefix
 *    parv[1] = server name
 *    parv[2] = timestamp
 *    parv[parc-1] = comment
 *
 * No longer supports wildcards from servers. 
 * No longer squits a server that gave us an malformed squit message.
 *    - Isomer 1999-12-18
 * 
 */
int ms_squit(struct Client* cptr, struct Client* sptr, int parc, char* parv[])
{
  const char* server = parv[1];
  struct Client *acptr;
  time_t timestamp = 0;
  char *comment = 0;
  
  if (parc < 2) 
    return need_more_params(sptr, "SQUIT");

  comment = parv[parc-1];
  
  if (BadPtr(parv[parc - 1]))
  	comment = cli_name(sptr);
  	
  acptr = FindServer(server);

  if (!acptr)
    acptr = FindNServer(server);

  if (!acptr) {
    Debug((DEBUG_NOTICE, "Ignoring SQUIT to an unknown server"));
    return 0;
  }
  
  /* If they are squitting me, we reverse it */
  if (IsMe(acptr))
    acptr = cptr; /* Bugfix by Prefect */

  if (parc > 2)
    timestamp = atoi(parv[2]);
  else
    protocol_violation(cptr, "SQUIT with no timestamp/reason");

  /* If atoi(parv[2]) == 0 we must indeed squit !
   * It will be our neighbour.
   */
  if ( timestamp != 0 && timestamp != cli_serv(acptr)->timestamp)
  {
    Debug((DEBUG_NOTICE, "Ignoring SQUIT with the wrong timestamp"));
    return 0;
  }
  
<<<<<<< HEAD
  return exit_client_msg(cptr, acptr, sptr, "%s", comment);
=======
  if(IsUser(sptr) && !MyConnect(acptr)) {
    // just forward the squit
    sendcmdto_one(sptr, CMD_SQUIT, cli_from(acptr), "%s 0 :%s", cli_name(acptr), comment);
    return 0;
  }
  
  return exit_client(cptr, acptr, sptr, comment);
>>>>>>> b2e39441
}

/*
 *  mo_squit (oper)
 *
 *    parv[0] = sender prefix
 *    parv[1] = server name
 *    parv[2] = comment (optional)
 *
 */
int mo_squit(struct Client* cptr, struct Client* sptr, int parc, char* parv[])
{
  const char* server;
  struct Client *acptr;
  struct Client *acptr2;
  char *comment;
      
  if (parc < 2) 
    return need_more_params(sptr, "SQUIT");

  if (parc < 3 || BadPtr(parv[2]))
    comment = cli_name(sptr);
  else
    comment = parv[2];

  server = parv[1];
  /*
   * The following allows wild cards in SQUIT. Only useful
   * when the command is issued by an oper.
   */
  for (acptr = GlobalClientList; (acptr = next_client(acptr, server));
      acptr = cli_next(acptr)) {
    if (IsServer(acptr) || IsMe(acptr))
      break;
  }
  
  /* Not found? Bugger. */
  if (!acptr || IsMe(acptr))
    return send_reply(sptr, ERR_NOSUCHSERVER, server);

  /*
   * Look for a matching server that is closer,
   * that way we won't accidentally squit two close
   * servers like davis.* and davis-r.* when typing
   * /SQUIT davis*
   */
  for (acptr2 = cli_serv(acptr)->up; acptr2 != &me;
      acptr2 = cli_serv(acptr2)->up)
    if (!match(server, cli_name(acptr2)))
      acptr = acptr2;
  
  /* Disallow local opers to squit remote servers */
  if (IsLocOp(sptr) && !MyConnect(acptr))
    return send_reply(sptr, ERR_NOPRIVILEGES);
<<<<<<< HEAD

  return exit_client_msg(cptr, acptr, sptr, "%s", comment);
=======
  
  if(IsUser(sptr) && !MyConnect(acptr)) {
    // just forward the squit
    sendcmdto_one(sptr, CMD_SQUIT, cli_from(acptr), "%s :%s", cli_name(acptr), comment);
    return 0;
  }
  
  return exit_client(cptr, acptr, sptr, comment);
>>>>>>> b2e39441
}<|MERGE_RESOLUTION|>--- conflicted
+++ resolved
@@ -102,17 +102,12 @@
     return 0;
   }
   
-<<<<<<< HEAD
-  return exit_client_msg(cptr, acptr, sptr, "%s", comment);
-=======
   if(IsUser(sptr) && !MyConnect(acptr)) {
     // just forward the squit
     sendcmdto_one(sptr, CMD_SQUIT, cli_from(acptr), "%s 0 :%s", cli_name(acptr), comment);
     return 0;
   }
-  
-  return exit_client(cptr, acptr, sptr, comment);
->>>>>>> b2e39441
+  return exit_client_msg(cptr, acptr, sptr, "%s", comment);
 }
 
 /*
@@ -167,10 +162,6 @@
   /* Disallow local opers to squit remote servers */
   if (IsLocOp(sptr) && !MyConnect(acptr))
     return send_reply(sptr, ERR_NOPRIVILEGES);
-<<<<<<< HEAD
-
-  return exit_client_msg(cptr, acptr, sptr, "%s", comment);
-=======
   
   if(IsUser(sptr) && !MyConnect(acptr)) {
     // just forward the squit
@@ -178,6 +169,5 @@
     return 0;
   }
   
-  return exit_client(cptr, acptr, sptr, comment);
->>>>>>> b2e39441
+  return exit_client_msg(cptr, acptr, sptr, "%s", comment);
 }
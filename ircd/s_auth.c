/************************************************************************
 *   IRC - Internet Relay Chat, src/s_auth.c
 *   Copyright (C) 1992 Darren Reed
 *
 *   This program is free software; you can redistribute it and/or modify
 *   it under the terms of the GNU General Public License as published by
 *   the Free Software Foundation; either version 1, or (at your option)
 *   any later version.
 *
 *   This program is distributed in the hope that it will be useful,
 *   but WITHOUT ANY WARRANTY; without even the implied warranty of
 *   MERCHANTABILITY or FITNESS FOR A PARTICULAR PURPOSE.  See the
 *   GNU General Public License for more details.
 *
 *   You should have received a copy of the GNU General Public License
 *   along with this program; if not, write to the Free Software
 *   Foundation, Inc., 675 Mass Ave, Cambridge, MA 02139, USA.
 *
 * Changes:
 *   July 6, 1999 - Rewrote most of the code here. When a client connects
 *     to the server and passes initial socket validation checks, it
 *     is owned by this module (auth) which returns it to the rest of the
 *     server when dns and auth queries are finished. Until the client is
 *     released, the server does not know it exists and does not process
 *     any messages from it.
 *     --Bleep  Thomas Helvey <tomh@inxpress.net>
 *
 *  December 26, 2005 - Rewrite the flag handling and integrate that with
 *     an IRCnet-style IAuth protocol.
 *     -- Michael Poole
 */
/** @file
 * @brief Implementation of DNS and ident lookups.
 */
#include "config.h"

#include "s_auth.h"
#include "class.h"
#include "client.h"
#include "IPcheck.h"
#include "ircd.h"
#include "ircd_alloc.h"
#include "ircd_chattr.h"
#include "ircd_events.h"
#include "ircd_features.h"
#include "ircd_log.h"
#include "ircd_osdep.h"
#include "ircd_reply.h"
#include "ircd_snprintf.h"
#include "ircd_string.h"
#include "list.h"
#include "msg.h"	/* for MAXPARA */
#include "numeric.h"
#include "numnicks.h"
#include "querycmds.h"
#include "random.h"
#include "res.h"
#include "s_bsd.h"
#include "s_conf.h"
#include "s_debug.h"
#include "s_misc.h"
#include "s_user.h"
#include "send.h"

#include <errno.h>
#include <string.h>
#include <stdlib.h>
#include <unistd.h>
#include <fcntl.h>
#include <sys/socket.h>
#include <sys/ioctl.h>

/** Pending operations during registration. */
enum AuthRequestFlag {
    AR_UNUSED,          /**< unused bit, see check_auth_finished() */
    AR_AUTH_PENDING,    /**< ident connecting or waiting for response */
    AR_DNS_PENDING,     /**< dns request sent, waiting for response */
    AR_CAP_PENDING,     /**< in middle of CAP negotiations */
    AR_NEEDS_PONG,      /**< user has not PONGed */
    AR_NEEDS_USER,      /**< user must send USER command */
    AR_NEEDS_NICK,      /**< user must send NICK command */
    AR_LAST_SCAN = AR_NEEDS_NICK, /**< maximum flag to scan through */
    AR_IAUTH_PENDING,   /**< iauth request sent, waiting for response */
    AR_IAUTH_HURRY,     /**< we told iauth to hurry up */
    AR_IAUTH_USERNAME,  /**< iauth sent a username (preferred or forced) */
    AR_IAUTH_FUSERNAME, /**< iauth sent a forced username */
    AR_IAUTH_SOFT_DONE, /**< iauth has no objection to client */
    AR_PASSWORD_CHECKED, /**< client password already checked */
    AR_GLINE_CHECKED,   /**< checked for a G-line banning the client */
    AR_NUM_FLAGS
};

DECLARE_FLAGSET(AuthRequestFlags, AR_NUM_FLAGS);

/** Stores registration state of a client. */
struct AuthRequest {
  struct AuthRequest* next;       /**< linked list node ptr */
  struct AuthRequest* prev;       /**< linked list node ptr */
  struct Client*      client;     /**< pointer to client struct for request */
  struct irc_sockaddr local;      /**< local endpoint address */
  struct irc_in_addr  original;   /**< original client IP address */
  struct Socket       socket;     /**< socket descriptor for auth queries */
  struct Timer        timeout;    /**< timeout timer for ident and dns queries */
  struct AuthRequestFlags flags;  /**< current state of request */
  unsigned int        cookie;     /**< cookie the user must PONG */
  unsigned short      port;       /**< client's remote port number */
};

/** Array of message text (with length) pairs for AUTH status
 * messages.  Indexed using #ReportType.
 */
static struct HeaderMessages_s {
  const char*  message;
  unsigned int length;
} HeaderMessages [] = {
#define MSG(STR) { STR, sizeof(STR) - 1 }
  MSG("NOTICE AUTH :*** Looking up your hostname\r\n"),
  MSG("NOTICE AUTH :*** Found your hostname\r\n"),
  MSG("NOTICE AUTH :*** Couldn't look up your hostname\r\n"),
  MSG("NOTICE AUTH :*** Checking Ident\r\n"),
  MSG("NOTICE AUTH :*** Got ident response\r\n"),
  MSG("NOTICE AUTH :*** No ident response\r\n"),
  MSG("NOTICE AUTH :*** \r\n"),
  MSG("NOTICE AUTH :*** Your forward and reverse DNS do not match, "
    "ignoring hostname.\r\n"),
  MSG("NOTICE AUTH :*** Invalid hostname\r\n")
#undef MSG
};

/** Enum used to index messages in the HeaderMessages[] array. */
typedef enum {
  REPORT_DO_DNS,
  REPORT_FIN_DNS,
  REPORT_FAIL_DNS,
  REPORT_DO_ID,
  REPORT_FIN_ID,
  REPORT_FAIL_ID,
  REPORT_FAIL_IAUTH,
  REPORT_IP_MISMATCH,
  REPORT_INVAL_DNS
} ReportType;

/** Sends response \a r (from #ReportType) to client \a c. */
#define sendheader(c, r) \
   send(cli_fd(c), HeaderMessages[(r)].message, HeaderMessages[(r)].length, 0)

/** Enumeration of IAuth connection flags. */
enum IAuthFlag
{
  IAUTH_BLOCKED,                        /**< socket buffer full */
  IAUTH_CLOSING,                        /**< candidate to be disposed */
  /* The following flags are controlled by iauth's "O" options command. */
  IAUTH_ADDLINFO,                       /**< Send additional info
                                         * (password and username). */
  IAUTH_FIRST_OPTION = IAUTH_ADDLINFO,  /**< First flag that is a policy option. */
  IAUTH_REQUIRED,                       /**< IAuth completion required for registration. */
  IAUTH_TIMEOUT,                        /**< Refuse new connections if IAuth is behind. */
  IAUTH_EXTRAWAIT,                      /**< Give IAuth extra time to answer. */
  IAUTH_UNDERNET,                       /**< Enable Undernet extensions. */
  IAUTH_LAST_FLAG                       /**< total number of flags */
};
/** Declare a bitset structure indexed by IAuthFlag. */
DECLARE_FLAGSET(IAuthFlags, IAUTH_LAST_FLAG);

/** Describes state of an IAuth connection. */
struct IAuth {
  struct MsgQ i_sendQ;                  /**< messages queued to send */
  struct Socket i_socket;               /**< main socket to iauth */
  struct Socket i_stderr;               /**< error socket for iauth */
  struct IAuthFlags i_flags;            /**< connection state/status/flags */
  uint64_t i_recvB;                     /**< bytes received */
  uint64_t i_sendB;                     /**< bytes sent */
  time_t started;                       /**< time that this instance was started */
  unsigned int i_recvM;                 /**< messages received */
  unsigned int i_sendM;                 /**< messages sent */
  unsigned int i_count;                 /**< characters used in i_buffer */
  unsigned int i_errcount;              /**< characters used in i_errbuf */
  int i_debug;                          /**< debug level */
  char i_buffer[BUFSIZE+1];             /**< partial unprocessed line from server */
  char i_errbuf[BUFSIZE+1];             /**< partial unprocessed error line */
  char *i_version;                      /**< iauth version string */
  struct SLink *i_config;               /**< configuration string list */
  struct SLink *i_stats;                /**< statistics string list */
  char **i_argv;                        /**< argument list */
};

/** Return whether flag \a flag is set on \a iauth. */
#define IAuthHas(iauth, flag) ((iauth) && FlagHas(&(iauth)->i_flags, flag))
/** Set flag \a flag on \a iauth. */
#define IAuthSet(iauth, flag) FlagSet(&(iauth)->i_flags, flag)
/** Clear flag \a flag from \a iauth. */
#define IAuthClr(iauth, flag) FlagClr(&(iauth)->i_flags, flag)
/** Get connected flag for \a iauth. */
#define i_GetConnected(iauth) ((iauth) && s_fd(i_socket(iauth)) > -1)

/** Return socket event generator for \a iauth. */
#define i_socket(iauth) (&(iauth)->i_socket)
/** Return stderr socket for \a iauth. */
#define i_stderr(iauth) (&(iauth)->i_stderr)
/** Return outbound message queue for \a iauth. */
#define i_sendQ(iauth) (&(iauth)->i_sendQ)
/** Return debug level for \a iauth. */
#define i_debug(iauth) ((iauth)->i_debug)

/** Active instance of IAuth. */
static struct IAuth *iauth;
/** Freelist of AuthRequest structures. */
static struct AuthRequest *auth_freelist;

static void iauth_sock_callback(struct Event *ev);
static void iauth_stderr_callback(struct Event *ev);
static int sendto_iauth(struct Client *cptr, const char *format, ...);
static int preregister_user(struct Client *cptr);
typedef int (*iauth_cmd_handler)(struct IAuth *iauth, struct Client *cli,
				 int parc, char **params);

/** Copies a username, cleaning it in the process.
 *
 * @param[out] dest Destination buffer for user name.
 * @param[in] src Source buffer for user name.  Must be distinct from
 *   \a dest.
 */
void clean_username(char *dest, const char *src)
{
  int rlen = USERLEN;
  char ch;

  /* First character can be ~, later characters cannot. */
  if (!IsCntrl(*src))
  {
    ch = *src++;
    *dest++ = IsUserChar(ch) ? ch : '_';
    rlen--;
  }
  while (rlen-- && !IsCntrl(ch = *src++))
  {
    *dest++ = (IsUserChar(ch) && (ch != '~')) ? ch : '_';
  }
  *dest = '\0';
}

/** Set username for user associated with \a auth.
 * @param[in] auth Client authorization request to work on.
 * @return Zero if client is kept, CPTR_KILLED if client rejected.
 */
static int auth_set_username(struct AuthRequest *auth)
{
  struct Client *sptr = auth->client;
  struct User   *user = cli_user(sptr);
  char *d;
  char *s;
  short upper = 0;
  short lower = 0;
  short leadcaps = 0;
  short other = 0;
  short digits = 0;
  short digitgroups = 0;
  char  ch;
  char  last;

  if (FlagHas(&auth->flags, AR_IAUTH_FUSERNAME))
  {
    ircd_strncpy(user->username, cli_username(sptr), USERLEN);
  }
  else if (IsGotId(sptr))
  {
    clean_username(user->username, cli_username(sptr));
  }
  /* else username was set by identd lookup (or failure thereof) */

  /* If username is empty or just ~, reject. */
  if ((user->username[0] == '\0')
      || ((user->username[0] == '~') && (user->username[1] == '\0')))
    return exit_client(sptr, sptr, &me, "USER: Bogus userid.");

  if (!FlagHas(&auth->flags, AR_IAUTH_FUSERNAME))
  {
    /* Check for mixed case usernames, meaning probably hacked.  Jon2 3-94
     * Explanations of rules moved to where it is checked     Entrope 2-06
     */
    s = d = user->username + (user->username[0] == '~');
    for (last = '\0';
         (ch = *d++) != '\0';
         last = ch)
    {
      if (IsLower(ch))
      {
        lower++;
      }
      else if (IsUpper(ch))
      {
        upper++;
        /* Accept caps as leading if we haven't seen lower case or digits yet. */
        if ((leadcaps || last == '\0') && !lower && !digits)
          leadcaps++;
      }
      else if (IsDigit(ch))
      {
        digits++;
        if (!IsDigit(last))
        {
          digitgroups++;
          /* If more than two groups of digits, reject. */
          if (digitgroups > 2)
            goto badid;
        }
      }
      else if (ch == '-' || ch == '_' || ch == '.')
      {
        other++;
        /* If -_. exist at start, consecutively, or more than twice, reject. */
        if (last == '\0' || last == '-' || last == '_' || last == '.' || other > 2)
          goto badid;
      }
      else /* All other punctuation is rejected. */
        goto badid;
    }

    /* If mixed case, first must be capital, but no more than three;
     * but if three capitals, they must all be leading. */
    if (lower && upper && (!leadcaps || leadcaps > 3 ||
                           (upper > 2 && upper > leadcaps)))
      goto badid;
    /* If two different groups of digits, one must be either at the
     * start or end. */
    if (digitgroups == 2 && !(IsDigit(s[0]) || IsDigit(ch)))
      goto badid;
    /* Must have at least one letter. */
    if (!lower && !upper)
      goto badid;
    /* Final character must not be punctuation. */
    if (!IsAlnum(last))
      goto badid;
  }

  return 0;

badid:
  /* If we confirmed their username, and it is what they claimed,
   * accept it. */
  if (IsGotId(sptr) && !strcmp(cli_username(sptr), user->username))
    return 0;

  ServerStats->is_ref++;
  send_reply(sptr, SND_EXPLICIT | ERR_INVALIDUSERNAME,
             ":Your username is invalid.");
  send_reply(sptr, SND_EXPLICIT | ERR_INVALIDUSERNAME,
             ":Connect with your real username, in lowercase.");
  send_reply(sptr, SND_EXPLICIT | ERR_INVALIDUSERNAME,
             ":If your mail address were foo@bar.com, your username "
             "would be foo.");
  return exit_client(sptr, sptr, &me, "USER: Bad username");
}

/** Notifies IAuth of a status change for the client.
 *
 * @param[in] auth Authorization request that was updated.
 * @param[in] flag Which flag was updated.
 */
static void iauth_notify(struct AuthRequest *auth, enum AuthRequestFlag flag)
{
  struct Client *sptr = auth->client;

  switch (flag)
  {
  case AR_AUTH_PENDING:
    if (IAuthHas(iauth, IAUTH_UNDERNET))
      sendto_iauth(sptr, "u %s", cli_username(sptr));
    break;

  case AR_DNS_PENDING:
    if (cli_sockhost(auth->client)[0] == '\0')
      sendto_iauth(sptr, "d");
    else
      sendto_iauth(sptr, "N %s", cli_sockhost(auth->client));
    break;

  case AR_NEEDS_USER:
    if (IAuthHas(iauth, IAUTH_UNDERNET))
      sendto_iauth(sptr, "U %s :%s", cli_user(sptr)->username, cli_info(sptr));
    else if (IAuthHas(iauth, IAUTH_ADDLINFO))
      sendto_iauth(sptr, "U %s", cli_user(sptr)->username);
    break;

  case AR_NEEDS_NICK:
    if (IAuthHas(iauth, IAUTH_UNDERNET))
      sendto_iauth(auth->client, "n %s", cli_name(sptr));
    break;

  case AR_IAUTH_PENDING:
    sendto_iauth(sptr, "T");
    break;

  default:
    break;
  }
}

/** Check whether an authorization request is complete.
 * This means that no flags from 0 to #AR_LAST_SCAN are set on \a auth.
 * If #AR_IAUTH_PENDING is set, optionally go into "hurry" state.  If
 * 0 through #AR_LAST_SCAN and #AR_IAUTH_PENDING are all clear,
 * destroy \a auth, clear the password, set the username, and register
 * the client.
 * @param[in] auth Authorization request to check.
 * @param[in] bitclr A value from AuthRequestFlag, or a negative
 *   version of such a value to indicate iauth as the source.
 * @return Zero if client is kept, CPTR_KILLED if client rejected.
 */
static int check_auth_finished(struct AuthRequest *auth, int bitclr)
{
  enum AuthRequestFlag flag;
  int from_iauth;
  int hurry_up;
  int res;

  /* Handle \a bitclr. */
  from_iauth = (bitclr < 0);
  if (from_iauth)
    bitclr = -bitclr;
  if (bitclr != AR_IAUTH_SOFT_DONE)
    FlagClr(&auth->flags, bitclr);

  if (IsUserPort(auth->client)
      && !FlagHas(&auth->flags, AR_GLINE_CHECKED))
  {
    struct User   *user;
    struct Client *sptr;
    int killreason;

    /* Bail out until we have DNS and ident. */
    if (FlagHas(&auth->flags, AR_AUTH_PENDING)
        || FlagHas(&auth->flags, AR_DNS_PENDING)
        || FlagHas(&auth->flags, AR_NEEDS_USER))
      return 0;

    /* If appropriate, do preliminary assignment to Client block. */
    if (preregister_user(auth->client))
      return CPTR_KILLED;

    /* Copy username to struct User.username for kill checking. */
    sptr = auth->client;
    user = cli_user(sptr);
    if (IsGotId(sptr))
    {
      clean_username(user->username, cli_username(sptr));
    }
    else if (HasFlag(sptr, FLAG_DOID))
    {
      /* Prepend ~ to user->username. */
      char *s = user->username;
      int ii;
      for (ii = USERLEN-1; ii > 0; ii--)
        s[ii] = s[ii-1];
      s[0] = (cli_wline(sptr) && !feature_bool(FEAT_HIS_WEBIRC))
        ? '^' : '~';
      s[USERLEN] = '\0';
    } /* else cleaned version of client-provided name is in place */

    /* Check for K- or G-line. */
    FlagSet(&auth->flags, AR_GLINE_CHECKED);
    killreason = find_kill(sptr);
    if (killreason)
    {
      ServerStats->is_ref++;
      return exit_client(sptr, sptr, &me,
                         (killreason == -1 ? "K-lined" : "G-lined"));
    }

    /* Tell IAuth about the client. */
    for (flag = 1; flag <= AR_LAST_SCAN; ++flag)
    {
      if (!FlagHas(&auth->flags, flag))
        iauth_notify(auth, flag);
    }
  }

  /* Check non-iauth registration blocking flags. */
  for (flag = 1; flag <= AR_LAST_SCAN; ++flag)
  {
    if (FlagHas(&auth->flags, flag))
    {
      Debug((DEBUG_INFO, "Auth %p [%d] still has flag %d", auth,
             cli_fd(auth->client), flag));
      if (!from_iauth)
        iauth_notify(auth, (enum AuthRequestFlag)bitclr);
      return 0;
    }
  }

  /* If we have not done so, check client password.  Do this as soon
   * as possible so that iauth's challenge/response (which uses PASS
   * for responses) is not confused with the client's password.
   */
  if (IsUserPort(auth->client)
      && !FlagHas(&auth->flags, AR_PASSWORD_CHECKED))
  {
    struct ConfItem *aconf;

    aconf = cli_confs(auth->client)->value.aconf;
    assert(aconf != NULL);
    if (!EmptyString(aconf->passwd)
        && strcmp(cli_passwd(auth->client), aconf->passwd))
    {
      ServerStats->is_ref++;
      send_reply(auth->client, ERR_PASSWDMISMATCH);
      return exit_client(auth->client, auth->client, &me, "Bad Password");
    }
    FlagSet(&auth->flags, AR_PASSWORD_CHECKED);
  }

  /* Check if iauth is done. */
  hurry_up = 0;
  if (FlagHas(&auth->flags, AR_IAUTH_PENDING))
  {
    /* Switch auth request to hurry-up state. */
    if (!FlagHas(&auth->flags, AR_IAUTH_HURRY))
    {
      /* Set "hurry" flag in auth request. */
      FlagSet(&auth->flags, AR_IAUTH_HURRY);
      hurry_up = 1;

      /* If iauth wants it, give client more time. */
      if (IAuthHas(iauth, IAUTH_EXTRAWAIT))
        cli_firsttime(auth->client) = CurrentTime;
    }

    if (!from_iauth)
      iauth_notify(auth, (enum AuthRequestFlag)bitclr);

    Debug((DEBUG_INFO, "Auth %p [%d] still has flag %d", auth,
           cli_fd(auth->client), AR_IAUTH_PENDING));
    return 0;
  }
  else
    FlagSet(&auth->flags, AR_IAUTH_HURRY);

  res = 0;
  if (IsUserPort(auth->client))
  {
    memset(cli_passwd(auth->client), 0, sizeof(cli_passwd(auth->client)));
    res = auth_set_username(auth);
    if (res == 0)
      res = register_user(auth->client, auth->client);
    /* Notify IAuth (if appropriate). */
    if ((res == 0) && !from_iauth)
      iauth_notify(auth, (enum AuthRequestFlag)bitclr);
    /* Do we need to tell IAuth to hurry up? */
    if ((res == 0) && hurry_up && IAuthHas(iauth, IAUTH_UNDERNET))
      sendto_iauth(auth->client, "H %s", get_client_class(auth->client));
  }
  if (res == 0)
    destroy_auth_request(auth);
  return res;
}

/** Verify that a hostname is valid, i.e., only contains characters
 * valid for a hostname and that a hostname is not too long.
 * @param host Hostname to check.
 * @param maxlen Maximum length of hostname, not including NUL terminator.
 * @return Non-zero if the hostname is valid.
 */
static int
auth_verify_hostname(const char *host, int maxlen)
{
  int i;

  /* Walk through the host name */
  for (i = 0; host[i]; i++)
    /* If it's not a hostname character or if it's too long, return false */
    if (!IsHostChar(host[i]) || i >= maxlen)
      return 0;

  return 1; /* it's a valid hostname */
}

/** Check whether a client already has a CONF_CLIENT configuration
 * item.
 *
 * @return A pointer to the client's first CONF_CLIENT, or NULL if
 *   there are none.
 */
static struct ConfItem *find_conf_client(struct Client *cptr)
{
  struct SLink *list;

  for (list = cli_confs(cptr); list != NULL; list = list->next) {
    struct ConfItem *aconf;
    aconf = list->value.aconf;
    if (aconf->status & CONF_CLIENT)
      return aconf;
  }

  return NULL;
}

/** Assign a client to a connection class.
 * @param[in] cptr Client to assign to a class.
 * @return Zero if client is kept, CPTR_KILLED if rejected.
 */
static int preregister_user(struct Client *cptr)
{
  static time_t last_too_many1;
  static time_t last_too_many2;

  ircd_strncpy(cli_user(cptr)->host, cli_sockhost(cptr), HOSTLEN);
  ircd_strncpy(cli_user(cptr)->realhost, cli_sockhost(cptr), HOSTLEN);

  if (find_conf_client(cptr)) {
    return 0;
  }

  switch (conf_check_client(cptr))
  {
  case ACR_OK:
    break;
  case ACR_NO_AUTHORIZATION:
    sendto_opmask(0, SNO_UNAUTH, "Unauthorized connection from %s.",
                  get_client_name(cptr, HIDE_IP));
    ++ServerStats->is_ref;
    return exit_client(cptr, cptr, &me,
                       "No Authorization - use another server");
  case ACR_TOO_MANY_IN_CLASS:
    sendto_opmask_ratelimited(0, SNO_TOOMANY, &last_too_many1,
                              "Too many connections in class %s for %s.",
                              get_client_class(cptr),
                              get_client_name(cptr, SHOW_IP));
    ++ServerStats->is_ref;
    return exit_client(cptr, cptr, &me,
                       "Sorry, your connection class is full - try "
                       "again later or try another server");
  case ACR_TOO_MANY_FROM_IP:
    sendto_opmask_ratelimited(0, SNO_TOOMANY, &last_too_many2,
                              "Too many connections from same IP for %s.",
                              get_client_name(cptr, SHOW_IP));
    ++ServerStats->is_ref;
    return exit_client(cptr, cptr, &me,
                       "Too many connections from your host");
  case ACR_ALREADY_AUTHORIZED:
    /* Can this ever happen? */
  case ACR_BAD_SOCKET:
    ++ServerStats->is_ref;
    IPcheck_connect_fail(cptr, 0);
    return exit_client(cptr, cptr, &me, "Unknown error -- Try again");
  }
  return 0;
}

/** Send the ident server a query giving "theirport , ourport". The
 * write is only attempted *once* so it is deemed to be a fail if the
 * entire write doesn't write all the data given.  This shouldn't be a
 * problem since the socket should have a write buffer far greater
 * than this message to store it in should problems arise. -avalon
 * @param[in] auth The request to send.
 */
static void send_auth_query(struct AuthRequest* auth)
{
  char               authbuf[32];
  unsigned int       count;

  assert(0 != auth);

  ircd_snprintf(0, authbuf, sizeof(authbuf), "%hu , %hu\r\n",
                auth->port, auth->local.port);

  if (IO_SUCCESS != os_send_nonb(s_fd(&auth->socket), authbuf, strlen(authbuf), &count)) {
    close(s_fd(&auth->socket));
    socket_del(&auth->socket);
    s_fd(&auth->socket) = -1;
    ++ServerStats->is_abad;
    if (IsUserPort(auth->client))
      sendheader(auth->client, REPORT_FAIL_ID);
    check_auth_finished(auth, AR_AUTH_PENDING);
  }
}

/** Enum used to index ident reply fields in a human-readable way. */
enum IdentReplyFields {
  IDENT_PORT_NUMBERS,
  IDENT_REPLY_TYPE,
  IDENT_OS_TYPE,
  IDENT_INFO,
  USERID_TOKEN_COUNT
};

/** Parse an ident reply line and extract the userid from it.
 * @param[in] reply The ident reply line.
 * @return The userid, or NULL on parse failure.
 */
static char* check_ident_reply(char* reply)
{
  char* token;
  char* end;
  char* vector[USERID_TOKEN_COUNT];
  int count = token_vector(reply, ':', vector, USERID_TOKEN_COUNT);

  if (USERID_TOKEN_COUNT != count)
    return 0;
  /*
   * second token is the reply type
   */
  token = vector[IDENT_REPLY_TYPE];
  if (EmptyString(token))
    return 0;

  while (IsSpace(*token))
    ++token;

  if (0 != strncmp(token, "USERID", 6))
    return 0;

  /*
   * third token is the os type
   */
  token = vector[IDENT_OS_TYPE];
  if (EmptyString(token))
    return 0;
  while (IsSpace(*token))
   ++token;

  /*
   * Unless "OTHER" is specified as the operating system
   * type, the server is expected to return the "normal"
   * user identification of the owner of this connection.
   * "Normal" in this context may be taken to mean a string
   * of characters which uniquely identifies the connection
   * owner such as a user identifier assigned by the system
   * administrator and used by such user as a mail
   * identifier, or as the "user" part of a user/password
   * pair used to gain access to system resources.  When an
   * operating system is specified (e.g., anything but
   * "OTHER"), the user identifier is expected to be in a
   * more or less immediately useful form - e.g., something
   * that could be used as an argument to "finger" or as a
   * mail address.
   */
  if (0 == strncmp(token, "OTHER", 5))
    return 0;
  /*
   * fourth token is the username
   */
  token = vector[IDENT_INFO];
  if (EmptyString(token))
    return 0;
  while (IsSpace(*token))
    ++token;
  /*
   * look for the end of the username, terminators are '\0, @, <SPACE>, :'
   */
  for (end = token; *end; ++end) {
    if (IsSpace(*end) || '@' == *end || ':' == *end)
      break;
  }
  *end = '\0';
  return token;
}

/** Read the reply (if any) from the ident server we connected to.  We
 * only give it one shot, if the reply isn't good the first time fail
 * the authentication entirely. --Bleep
 * @param[in] auth The request to read.
 */
static void read_auth_reply(struct AuthRequest* auth)
{
  char*        username = 0;
  unsigned int len;
  /*
   * rfc1453 sez we MUST accept 512 bytes
   */
  char   buf[BUFSIZE + 1];

  assert(0 != auth);
  assert(0 != auth->client);
  assert(auth == cli_auth(auth->client));

  if (IO_SUCCESS == os_recv_nonb(s_fd(&auth->socket), buf, BUFSIZE, &len)) {
    buf[len] = '\0';
    Debug((DEBUG_INFO, "Auth %p [%d] reply: %s", auth, cli_fd(auth->client), buf));
    username = check_ident_reply(buf);
    Debug((DEBUG_INFO, "Username: %s", username));
  }

  Debug((DEBUG_INFO, "Deleting auth [%d] socket %p", auth, cli_fd(auth->client)));
  close(s_fd(&auth->socket));
  socket_del(&auth->socket);
  s_fd(&auth->socket) = -1;

  if (EmptyString(username)) {
    if (IsUserPort(auth->client))
      sendheader(auth->client, REPORT_FAIL_ID);
    ++ServerStats->is_abad;
  } else {
    if (IsUserPort(auth->client))
      sendheader(auth->client, REPORT_FIN_ID);
    ++ServerStats->is_asuc;
    if (!FlagHas(&auth->flags, AR_IAUTH_USERNAME)) {
      ircd_strncpy(cli_username(auth->client), username, USERLEN);
      SetGotId(auth->client);
    }
  }

  check_auth_finished(auth, AR_AUTH_PENDING);
}

/** Handle socket I/O activity.
 * @param[in] ev A socket event whos associated data is the active
 *   struct AuthRequest.
 */
static void auth_sock_callback(struct Event* ev)
{
  struct AuthRequest* auth;

  assert(0 != ev_socket(ev));
  assert(0 != s_data(ev_socket(ev)));

  auth = (struct AuthRequest*) s_data(ev_socket(ev));

  switch (ev_type(ev)) {
  case ET_DESTROY: /* being destroyed */
    break;

  case ET_CONNECT: /* socket connection completed */
    Debug((DEBUG_INFO, "Connection completed for auth %p [%d]; sending query",
           auth, cli_fd(auth->client)));
    socket_state(&auth->socket, SS_CONNECTED);
    send_auth_query(auth);
    break;

  case ET_READ: /* socket is readable */
  case ET_EOF: /* end of file on socket */
  case ET_ERROR: /* error on socket */
    Debug((DEBUG_INFO, "Auth socket %p [%p] readable", auth, ev_socket(ev)));
    read_auth_reply(auth);
    break;

  default:
    assert(0 && "Unrecognized event in auth_socket_callback().");
    break;
  }
}

/** Stop an auth request completely.
 * @param[in] auth The struct AuthRequest to cancel.
 */
void destroy_auth_request(struct AuthRequest* auth)
{
  Debug((DEBUG_INFO, "Deleting auth request for %p", auth->client));

  if (FlagHas(&auth->flags, AR_DNS_PENDING)) {
    delete_resolver_queries(auth);
  }

  if (-1 < s_fd(&auth->socket)) {
    close(s_fd(&auth->socket));
    socket_del(&auth->socket);
    s_fd(&auth->socket) = -1;
  }

  if (t_active(&auth->timeout))
    timer_del(&auth->timeout);

  cli_auth(auth->client) = NULL;
  auth->next = auth_freelist;
  auth_freelist = auth;
}

/** Handle a 'ping' (authorization) timeout for a client.
 * @param[in] cptr The client whose session authorization has timed out.
 * @return Zero if client is kept, CPTR_KILLED if client rejected.
 */
int auth_ping_timeout(struct Client *cptr)
{
  struct AuthRequest *auth;
  enum AuthRequestFlag flag;

  auth = cli_auth(cptr);

  /* Check whether the auth request is gone (more likely, it never
   * existed, as in an outbound server connection). */
  if (!auth)
      return exit_client_msg(cptr, cptr, &me, "Registration Timeout");

  /* Check for a user-controlled timeout. */
  for (flag = 0; flag <= AR_LAST_SCAN; ++flag) {
    if (FlagHas(&auth->flags, flag)) {
      /* Display message if they have sent a NICK and a USER but no
       * nospoof PONG.
       */
      if (*(cli_name(cptr)) && cli_user(cptr) && *(cli_user(cptr))->username) {
        send_reply(cptr, SND_EXPLICIT | ERR_BADPING,
                   ":Your client may not be compatible with this server.");
        send_reply(cptr, SND_EXPLICIT | ERR_BADPING,
                   ":Compatible clients are available at %s",
                   feature_str(FEAT_URL_CLIENTS));
      }
      return exit_client_msg(cptr, cptr, &me, "Registration Timeout");
    }
  }

  /* Check for iauth timeout. */
  if (FlagHas(&auth->flags, AR_IAUTH_PENDING)) {
    if (IAuthHas(iauth, IAUTH_REQUIRED)
        && !FlagHas(&auth->flags, AR_IAUTH_SOFT_DONE)) {
      sendheader(cptr, REPORT_FAIL_IAUTH);
      return exit_client_msg(cptr, cptr, &me, "Authorization Timeout");
    }
    return check_auth_finished(auth, AR_IAUTH_PENDING);
  }

  assert(0 && "Unexpectedly reached end of auth_ping_timeout()");
  return 0;
}

/** Timeout a given auth request.
 * @param[in] ev A timer event whose associated data is the expired
 *   struct AuthRequest.
 */
static void auth_timeout_callback(struct Event* ev)
{
  struct AuthRequest* auth;

  assert(0 != ev_timer(ev));
  assert(0 != t_data(ev_timer(ev)));

  auth = (struct AuthRequest*) t_data(ev_timer(ev));

  if (ev_type(ev) == ET_EXPIRE) {
    int flag = 0;

    /* Report the timeout in the log. */
    log_write(LS_RESOLVER, L_INFO, 0, "Registration timeout %s",
              get_client_name(auth->client, HIDE_IP));

    /* Notify client if ident lookup failed. */
    if (FlagHas(&auth->flags, AR_AUTH_PENDING)) {
      flag = AR_AUTH_PENDING;
      if (IsUserPort(auth->client))
        sendheader(auth->client, REPORT_FAIL_ID);
    }

    /* Likewise if dns lookup failed. */
    if (FlagHas(&auth->flags, AR_DNS_PENDING)) {
      if (flag != 0)
        FlagClr(&auth->flags, flag);
      flag = AR_DNS_PENDING;
      delete_resolver_queries(auth);
      if (IsUserPort(auth->client))
        sendheader(auth->client, REPORT_FAIL_DNS);
    }

    /* Try to register the client. */
    check_auth_finished(auth, flag);
  }
}

/** Handle a complete DNS lookup.  Send the client on it's way to a
 * connection completion, regardless of success or failure -- unless
 * there was a mismatch and KILL_IPMISMATCH is set.
 * @param[in] vptr The pending struct AuthRequest.
 * @param[in] addr IP address being resolved.
 * @param[in] h_name Resolved name, or NULL if lookup failed.
 */
static void auth_dns_callback(void* vptr, const struct irc_in_addr *addr, const char *h_name)
{
  struct AuthRequest* auth = (struct AuthRequest*) vptr;
  assert(0 != auth);

  /* Clear the dns-pending flag so exit_client() cleans up properly. */
  FlagClr(&auth->flags, AR_DNS_PENDING);

  if (!addr) {
    /* DNS entry was missing for the IP. */
    if (IsUserPort(auth->client))
      sendheader(auth->client, REPORT_FAIL_DNS);
  } else if (!irc_in_addr_valid(addr)
             || (irc_in_addr_cmp(&cli_ip(auth->client), addr)
                 && irc_in_addr_cmp(&auth->original, addr))) {
<<<<<<< HEAD
    /* IP for hostname did not match client's IP. */
    sendto_opmask(0, SNO_IPMISMATCH, "IP# Mismatch: %s != %s[%s]",
                  cli_sock_ip(auth->client), h_name, ircd_ntoa(addr));
    if (IsUserPort(auth->client))
=======
    if (IsUserPort(auth->client)) {
      /* IP for hostname did not match client's IP. */
      sendto_opmask_butone(0, SNO_IPMISMATCH, "IP# Mismatch: %s != %s[%s]",
                           cli_sock_ip(auth->client), h_name,
                           ircd_ntoa(addr));
>>>>>>> c5883293
      sendheader(auth->client, REPORT_IP_MISMATCH);
    } else {
      /* Mismatch for a server, do not send to opers. */
      log_write(LS_NETWORK, L_NOTICE, LOG_NOSNOTICE,
                "IP# Mismatch: %s != %s[%s]",
                cli_sock_ip(auth->client), h_name,
                ircd_ntoa(addr));
    }
    if (feature_bool(FEAT_KILL_IPMISMATCH)) {
      exit_client(auth->client, auth->client, &me, "IP mismatch");
      return;
    }
  } else if (!auth_verify_hostname(h_name, HOSTLEN)) {
    /* Hostname did not look valid. */
    if (IsUserPort(auth->client))
      sendheader(auth->client, REPORT_INVAL_DNS);
  } else {
    /* Hostname and mappings checked out. */
    if (IsUserPort(auth->client))
      sendheader(auth->client, REPORT_FIN_DNS);
    ircd_strncpy(cli_sockhost(auth->client), h_name, HOSTLEN);
  }
  check_auth_finished(auth, AR_DNS_PENDING);
}

/** Flag the client to show an attempt to contact the ident server on
 * the client's host.  Should the connect or any later phase of the
 * identifying process fail, it is aborted and the user is given a
 * username of "unknown".
 * @param[in] auth The request for which to start the ident lookup.
 */
static void start_auth_query(struct AuthRequest* auth)
{
  struct irc_sockaddr remote_addr;
  struct irc_sockaddr local_addr;
  int                 fd;
  IOResult            result;

  assert(0 != auth);
  assert(0 != auth->client);

  /*
   * get the local address of the client and bind to that to
   * make the auth request.  This used to be done only for
   * ifdef VIRTUAL_HOST, but needs to be done for all clients
   * since the ident request must originate from that same address--
   * and machines with multiple IP addresses are common now
   */
  memcpy(&local_addr, &auth->local, sizeof(local_addr));
  local_addr.port = 0;
  memcpy(&remote_addr.addr, &cli_ip(auth->client), sizeof(remote_addr.addr));
  remote_addr.port = 113;
  fd = os_socket(&local_addr, SOCK_STREAM, "auth query", 0);
  if (fd < 0) {
    ++ServerStats->is_abad;
    if (IsUserPort(auth->client))
      sendheader(auth->client, REPORT_FAIL_ID);
    return;
  }
  if (IsUserPort(auth->client))
    sendheader(auth->client, REPORT_DO_ID);

  if ((result = os_connect_nonb(fd, &remote_addr)) == IO_FAILURE ||
      !socket_add(&auth->socket, auth_sock_callback, (void*) auth,
                  result == IO_SUCCESS ? SS_CONNECTED : SS_CONNECTING,
                  SOCK_EVENT_READABLE, fd)) {
    ++ServerStats->is_abad;
    if (IsUserPort(auth->client))
      sendheader(auth->client, REPORT_FAIL_ID);
    close(fd);
    return;
  }

  FlagSet(&auth->flags, AR_AUTH_PENDING);
  if (result == IO_SUCCESS)
    send_auth_query(auth);
}

/** Initiate DNS lookup for a client.
 * @param[in] auth The auth request for which to start the DNS lookup.
 */
static void start_dns_query(struct AuthRequest *auth)
{
  if (feature_bool(FEAT_NODNS)) {
    sendto_iauth(auth->client, "d");
    return;
  }

  if (irc_in_addr_is_loopback(&cli_ip(auth->client))) {
    strcpy(cli_sockhost(auth->client), cli_name(&me));
    sendto_iauth(auth->client, "N %s", cli_sockhost(auth->client));
    return;
  }

  if (IsUserPort(auth->client))
    sendheader(auth->client, REPORT_DO_DNS);

  FlagSet(&auth->flags, AR_DNS_PENDING);
  gethost_byaddr(&cli_ip(auth->client), auth_dns_callback, auth);
}

/** Initiate IAuth check for a client.
 * @param[in] auth The auth request for which to star the IAuth check.
 */
static void start_iauth_query(struct AuthRequest *auth)
{
  FlagSet(&auth->flags, AR_IAUTH_PENDING);
  if (!sendto_iauth(auth->client, "C %s %hu %s %hu",
                    cli_sock_ip(auth->client), auth->port,
                    ircd_ntoa(&auth->local.addr), auth->local.port))
    FlagClr(&auth->flags, AR_IAUTH_PENDING);
}

/** Starts auth (identd) and dns queries for a client.
 * @param[in] client The client for which to start queries.
 */
void start_auth(struct Client* client)
{
  struct irc_sockaddr remote;
  struct AuthRequest* auth;

  assert(0 != client);
  Debug((DEBUG_INFO, "Beginning auth request on client %p", client));

  /* Register with event handlers. */
  cli_lasttime(client) = CurrentTime;
  cli_since(client) = CurrentTime;
  if (cli_fd(client) > HighestFd)
    HighestFd = cli_fd(client);
  LocalClientArray[cli_fd(client)] = client;
  socket_events(&(cli_socket(client)), SOCK_ACTION_SET | SOCK_EVENT_READABLE);

  /* Allocate the AuthRequest. */
  auth = auth_freelist;
  if (auth)
      auth_freelist = auth->next;
  else
      auth = MyMalloc(sizeof(*auth));
  assert(0 != auth);
  memset(auth, 0, sizeof(*auth));
  auth->client = client;
  cli_auth(client) = auth;
  s_fd(&auth->socket) = -1;
  timer_add(timer_init(&auth->timeout), auth_timeout_callback, (void*) auth,
            TT_RELATIVE, feature_int(FEAT_AUTH_TIMEOUT));

  /* Try to get socket endpoint addresses. */
  if (!os_get_sockname(cli_fd(client), &auth->local)
      || !os_get_peername(cli_fd(client), &remote)) {
    ++ServerStats->is_abad;
    if (IsUserPort(auth->client))
      sendheader(auth->client, REPORT_FAIL_ID);
    exit_client(auth->client, auth->client, &me, "Socket local/peer lookup failed");
    return;
  }
  auth->port = remote.port;

  /* Set required client inputs for users. */
  if (IsUserPort(client) || IsWebircPort(client)) {
    cli_user(client) = make_user(client);
    cli_user(client)->server = &me;
    FlagSet(&auth->flags, AR_NEEDS_USER);
    FlagSet(&auth->flags, AR_NEEDS_NICK);

    if (IsUserPort(client)) {
      /* Try to start iauth lookup. */
      start_iauth_query(auth);
    }
  }

  if (!IsWebircPort(client)) {
    /* Try to start DNS lookup. */
    start_dns_query(auth);

    /* Try to start ident lookup. */
    start_auth_query(auth);
  }

  /* Add client to GlobalClientList. */
  add_client_to_list(client);

  /* Check which auth events remain pending. */
  check_auth_finished(auth, 0);
}

/** Mark that a user has PONGed while unregistered.
 * @param[in] auth Authorization request for client.
 * @param[in] cookie PONG cookie value sent by client.
 * @return Zero if client should be kept, CPTR_KILLED if rejected.
 */
int auth_set_pong(struct AuthRequest *auth, unsigned int cookie)
{
  assert(auth != NULL);
  if (!FlagHas(&auth->flags, AR_NEEDS_PONG))
    return 0;
  if (cookie != auth->cookie)
  {
    send_reply(auth->client, SND_EXPLICIT | ERR_BADPING,
               ":To connect, type /QUOTE PONG %u", auth->cookie);
    return 0;
  }
  cli_lasttime(auth->client) = CurrentTime;
  return check_auth_finished(auth, AR_NEEDS_PONG);
}

/** Record a user's claimed username and userinfo.
 * @param[in] auth Authorization request for client.
 * @param[in] username Client's asserted username.
 * @param[in] hostname Third argument of USER command (client's
 *   hostname, per RFC 1459).
 * @param[in] servername Fourth argument of USER command (server's
 *   name, per RFC 1459).
 * @param[in] userinfo Client's asserted self-description.
 * @return Zero if client should be kept, CPTR_KILLED if rejected.
 */
int auth_set_user(struct AuthRequest *auth, const char *username, const char *hostname, const char *servername, const char *userinfo)
{
  struct Client *cptr;

  assert(auth != NULL);
  if (FlagHas(&auth->flags, AR_IAUTH_HURRY))
    return 0;
  cptr = auth->client;
  ircd_strncpy(cli_info(cptr), userinfo, REALLEN);
  clean_username(cli_user(cptr)->username, username);
  ircd_strncpy(cli_user(cptr)->host, cli_sockhost(cptr), HOSTLEN);
  return check_auth_finished(auth, AR_NEEDS_USER);
}

/** Handle authorization-related aspects of initial nickname selection.
 * This is called after verifying that the nickname is available.
 * @param[in] auth Authorization request for client.
 * @param[in] nickname Client's requested nickname.
 * @return Zero if client should be kept, CPTR_KILLED if rejected.
 */
int auth_set_nick(struct AuthRequest *auth, const char *nickname)
{
  assert(auth != NULL);
  /*
   * If the client hasn't gotten a cookie-ping yet,
   * choose a cookie and send it. -record!jegelhof@cloud9.net
   */
  if (!auth->cookie) {
    do {
      auth->cookie = ircrandom();
    } while (!auth->cookie);
    sendrawto_one(auth->client, "PING :%u", auth->cookie);
    FlagSet(&auth->flags, AR_NEEDS_PONG);
  }
  return check_auth_finished(auth, AR_NEEDS_NICK);
}

/** Record a user's password.
 * @param[in] auth Authorization request for client.
 * @param[in] password Client's password.
 * @return Zero if client should be kept, CPTR_KILLED if rejected.
 */
int auth_set_password(struct AuthRequest *auth, const char *password)
{
  assert(auth != NULL);
  if (IAuthHas(iauth, IAUTH_ADDLINFO))
    sendto_iauth(auth->client, "P :%s", password);
  return 0;
}

/** Send exit notification for \a cptr to iauth.
 * @param[in] cptr Client who is exiting.
 */
void auth_send_exit(struct Client *cptr)
{
  sendto_iauth(cptr, "D");
}

/** Forward an XREPLY on to iauth.
 * @param[in] sptr Source of the XREPLY.
 * @param[in] routing Routing information for the original XQUERY.
 * @param[in] reply Contents of the reply.
 */
void auth_send_xreply(struct Client *sptr, const char *routing,
		      const char *reply)
{
  sendto_iauth(NULL, "X %#C %s :%s", sptr, routing, reply);
}

/** Mark that a user has started capabilities negotiation.
 * This blocks authorization until auth_cap_done() is called.
 * @param[in] auth Authorization request for client.
 * @return Zero if client should be kept, CPTR_KILLED if rejected.
 */
int auth_cap_start(struct AuthRequest *auth)
{
  assert(auth != NULL);
  FlagSet(&auth->flags, AR_CAP_PENDING);
  return 0;
}

/** Mark that a user has completed capabilities negotiation.
 * This unblocks authorization if auth_cap_start() was called.
 * @param[in] auth Authorization request for client.
 * @return Zero if client should be kept, CPTR_KILLED if rejected.
 */
int auth_cap_done(struct AuthRequest *auth)
{
  assert(auth != NULL);
  return check_auth_finished(auth, AR_CAP_PENDING);
}

/** Set a client's username, hostname and IP with minimal checking.
 * (The spoofed values should be from a trusted source.)
 *
 * @param[in] auth Authorization request for client.
 * @param[in] username Requested username (possibly null).
 * @param[in] hostname Requested hostname.
 * @param[in] ip Requested IP address.
 * @return Zero if client should be kept, negative if killed if rejected.
 */
int auth_spoof_user(struct AuthRequest *auth, const char *username, const char *hostname, const char *ip)
{
  struct Client *sptr = auth->client;
  time_t next_target = 0;

  if (!auth_verify_hostname(hostname, HOSTLEN))
    return 1;
  if (!ipmask_parse(ip, &cli_ip(sptr), NULL))
    return 2;
  if (!IPcheck_local_connect(&cli_ip(sptr), &next_target)) {
    ++ServerStats->is_ref;
    return exit_client(sptr, sptr, &me, "Your host is trying to (re)connect too fast -- throttled");
  }
  SetIPChecked(sptr);

  if (next_target)
    cli_nexttarget(sptr) = next_target;
  ircd_strncpy(cli_sock_ip(sptr), ip, SOCKIPLEN);
  ircd_strncpy(cli_sockhost(sptr), hostname, HOSTLEN);
  if (username) {
    ircd_strncpy(cli_username(sptr), username, USERLEN);
    SetGotId(sptr);
  } else {
    SetFlag(sptr, FLAG_DOID);
  }

  start_iauth_query(auth);
  if (IAuthHas(iauth, IAUTH_UNDERNET))
    sendto_iauth(sptr, "u %s", cli_username(sptr));

  return check_auth_finished(auth, 0);
}

/** Attempt to spawn the process for an IAuth instance.
 * @param[in] iauth IAuth descriptor.
 * @param[in] automatic If non-zero, apply sanity checks against
 *   excessive automatic restarts.
 * @return 0 on success, non-zero on failure.
 */
int iauth_do_spawn(struct IAuth *iauth, int automatic)
{
  pid_t cpid;
  int s_io[2];
  int s_err[2];
  int res;

  if (automatic && CurrentTime - iauth->started < 5)
  {
    sendto_opmask(NULL, SNO_AUTH, "IAuth crashed fast, leaving it dead.");
    return -1;
  }

  /* Record time we tried to spawn the iauth process. */
  iauth->started = CurrentTime;

  /* Attempt to allocate a pair of sockets. */
  res = os_socketpair(s_io);
  if (res) {
    res = errno;
    Debug((DEBUG_INFO, "Unable to create IAuth socketpair: %s", strerror(res)));
    return res;
  }

  /* Mark the parent's side of the pair (element 0) as non-blocking. */
  res = os_set_nonblocking(s_io[0]);
  if (!res) {
    res = errno;
    Debug((DEBUG_INFO, "Unable to make IAuth socket non-blocking: %s", strerror(res)));
    goto fail_1;
  }

  /* Initialize the socket structure to talk to the child. */
  res = socket_add(i_socket(iauth), iauth_sock_callback, iauth,
                   SS_CONNECTED, SOCK_EVENT_READABLE, s_io[0]);
  if (!res) {
    res = errno;
    Debug((DEBUG_INFO, "Unable to register IAuth socket: %s", strerror(res)));
    goto fail_1;
  }

  /* Allocate another pair for stderr. */
  res = os_socketpair(s_err);
  if (res) {
    res = errno;
    Debug((DEBUG_INFO, "Unable to create IAuth stderr: %s", strerror(res)));
    goto fail_2;
  }

  /* Mark parent side of this pair non-blocking, too. */
  res = os_set_nonblocking(s_err[0]);
  if (!res) {
    res = errno;
    Debug((DEBUG_INFO, "Unable to make IAuth stderr non-blocking: %s", strerror(res)));
    goto fail_3;
  }

  /* And set up i_stderr(iauth). */
  res = socket_add(i_stderr(iauth), iauth_stderr_callback, iauth,
                   SS_CONNECTED, SOCK_EVENT_READABLE, s_err[0]);
  if (!res) {
    res = errno;
    Debug((DEBUG_INFO, "Unable to register IAuth stderr: %s", strerror(res)));
    goto fail_3;
  }

  /* Attempt to fork a child process. */
  cpid = fork();
  if (cpid < 0) {
    /* Error forking the child, still in parent. */
    res = errno;
    Debug((DEBUG_INFO, "Unable to fork IAuth child: %s", strerror(res)));
    socket_del(i_stderr(iauth));
    s_fd(i_stderr(iauth)) = -1;
  fail_3:
    close(s_err[1]);
    close(s_err[0]);
  fail_2:
    socket_del(i_socket(iauth));
    s_fd(i_socket(iauth)) = -1;
  fail_1:
    close(s_io[1]);
    close(s_io[0]);
    return res;
  }

  if (cpid > 0) {
    /* We are the parent process.  Close the child's sockets. */
    close(s_io[1]);
    close(s_err[1]);
    /* Send our server name (supposedly for proxy checking purposes)
     * and maximum number of connections (for allocation hints).
     * Need to use conf_get_local() since &me may not be fully
     * initialized the first time we run.
     */
    sendto_iauth(NULL, "M %s %d", conf_get_local()->name, MAXCONNECTIONS);
    /* Indicate success (until the child dies). */
    return 0;
  }

  /* We are the child process.
   * Duplicate our end of the socket to stdin, stdout and stderr.
   * Then close all the higher-numbered FDs and exec the process.
   */
  if (dup2(s_io[1], 0) == 0
      && dup2(s_io[1], 1) == 1
      && dup2(s_err[1], 2) == 2) {
    close_connections(0);
    execvp(iauth->i_argv[0], iauth->i_argv);
  }

  /* If we got here, something was seriously wrong. */
  exit(EXIT_FAILURE);
}

/** See if an %IAuth program must be spawned.
 * If a process is already running with the specified options, keep it.
 * Otherwise spawn a new child process to perform the %IAuth function.
 * @param[in] argc Number of parameters to use when starting process.
 * @param[in] argv Array of parameters to start process.
 * @return 0 on failure, 1 on new process, 2 on reuse of existing process.
 */
int auth_spawn(int argc, char *argv[])
{
  int ii;

  if (iauth) {
    int same = 1;

    /* Check that incoming arguments all match pre-existing arguments. */
    for (ii = 0; same && (ii < argc); ++ii) {
      if (NULL == iauth->i_argv[ii]
          || 0 != strcmp(iauth->i_argv[ii], argv[ii]))
        same = 0;
    }
    /* Check that we have no more pre-existing arguments. */
    if (same && iauth->i_argv[ii])
      same = 0;
    /* If they are the same and still connected, clear the "closing" flag and exit. */
    if (same && i_GetConnected(iauth)) {
      Debug((DEBUG_INFO, "Reusing existing IAuth process"));
      IAuthClr(iauth, IAUTH_CLOSING);
      return 2;
    }
    auth_close_unused();
  }

  /* Need to initialize a new connection. */
  iauth = MyCalloc(1, sizeof(*iauth));
  msgq_init(i_sendQ(iauth));
  /* Populate iauth's argv array. */
  iauth->i_argv = MyCalloc(argc + 1, sizeof(iauth->i_argv[0]));
  for (ii = 0; ii < argc; ++ii)
    DupString(iauth->i_argv[ii], argv[ii]);
  iauth->i_argv[ii] = NULL;
  /* Try to spawn it, and handle the results. */
  if (iauth_do_spawn(iauth, 0))
    return 0;
  IAuthClr(iauth, IAUTH_CLOSING);
  return 1;
}

/** Mark all %IAuth connections as closing. */
void auth_mark_closing(void)
{
  if (iauth)
    IAuthSet(iauth, IAUTH_CLOSING);
}

/** Complete disconnection of an %IAuth connection.
 * @param[in] iauth %Connection to fully close.
 */
static void iauth_disconnect(struct IAuth *iauth)
{
  if (iauth == NULL)
    return;

  /* Close error socket. */
  if (s_fd(i_stderr(iauth)) != -1) {
    close(s_fd(i_stderr(iauth)));
    socket_del(i_stderr(iauth));
    s_fd(i_stderr(iauth)) = -1;
  }

  /* Close main socket. */
  if (s_fd(i_socket(iauth)) != -1) {
    close(s_fd(i_socket(iauth)));
    socket_del(i_socket(iauth));
    s_fd(i_socket(iauth)) = -1;
  }
}

/** Close all %IAuth connections marked as closing. */
void auth_close_unused(void)
{
  if (IAuthHas(iauth, IAUTH_CLOSING)) {
    int ii;
    iauth_disconnect(iauth);
    if (iauth->i_argv) {
      for (ii = 0; iauth->i_argv[ii]; ++ii)
        MyFree(iauth->i_argv[ii]);
      MyFree(iauth->i_argv);
    }
    MyFree(iauth);
  }
}

/** Send queued output to \a iauth.
 * @param[in] iauth Writable connection with queued data.
 */
static void iauth_write(struct IAuth *iauth)
{
  unsigned int bytes_tried, bytes_sent;
  IOResult iores;

  if (IAuthHas(iauth, IAUTH_BLOCKED))
    return;
  while (MsgQLength(i_sendQ(iauth)) > 0) {
    iores = os_sendv_nonb(s_fd(i_socket(iauth)), i_sendQ(iauth), &bytes_tried, &bytes_sent);
    switch (iores) {
    case IO_SUCCESS:
      msgq_delete(i_sendQ(iauth), bytes_sent);
      iauth->i_sendB += bytes_sent;
      if (bytes_tried == bytes_sent)
        break;
      /* If bytes_sent < bytes_tried, fall through to IO_BLOCKED. */
    case IO_BLOCKED:
      IAuthSet(iauth, IAUTH_BLOCKED);
      socket_events(i_socket(iauth), SOCK_ACTION_ADD | SOCK_EVENT_WRITABLE);
      return;
    case IO_FAILURE:
      iauth_disconnect(iauth);
      return;
    }
  }
  /* We were able to flush all events, so remove notification. */
  socket_events(i_socket(iauth), SOCK_ACTION_DEL | SOCK_EVENT_WRITABLE);
}

/** Send a message to iauth.
 * @param[in] cptr Optional client context for message.
 * @param[in] format Format string for message.
 * @return Non-zero on successful send or buffering, zero on failure.
 */
static int sendto_iauth(struct Client *cptr, const char *format, ...)
{
  struct VarData vd;
  struct MsgBuf *mb;

  /* Do not send requests when we have no iauth. */
  if (!i_GetConnected(iauth))
    return 0;
  /* Do not send for clients in the NORMAL state. */
  if (cptr
      && (format[0] != 'D')
      && (!cli_auth(cptr) || !FlagHas(&cli_auth(cptr)->flags, AR_IAUTH_PENDING)))
    return 0;

  /* Build the message buffer. */
  vd.vd_format = format;
  va_start(vd.vd_args, format);
  mb = msgq_make(NULL, "%d %v", cptr ? cli_fd(cptr) : -1, &vd);
  va_end(vd.vd_args);

  /* Tack it onto the iauth sendq and try to write it. */
  ++iauth->i_sendM;
  msgq_add(i_sendQ(iauth), mb, 0);
  msgq_clean(mb);
  iauth_write(iauth);
  return 1;
}

/** Send text to interested operators (SNO_AUTH server notice).
 * @param[in] iauth Active IAuth session.
 * @param[in] cli Client referenced by command.
 * @param[in] parc Number of parameters (1).
 * @param[in] params Text to send.
 * @return Zero.
 */
static int iauth_cmd_snotice(struct IAuth *iauth, struct Client *cli,
			     int parc, char **params)
{
  sendto_opmask(NULL, SNO_AUTH, "%s", params[0]);
  return 0;
}

/** Set the debug level for the session.
 * @param[in] iauth Active IAuth session.
 * @param[in] cli Client referenced by command.
 * @param[in] parc Number of parameters (1).
 * @param[in] params String starting with an integer.
 * @return Zero.
 */
static int iauth_cmd_debuglevel(struct IAuth *iauth, struct Client *cli,
				int parc, char **params)
{
  int new_level;

  new_level = parc > 0 ? atoi(params[0]) : 0;
  if (i_debug(iauth) > 0 || new_level > 0) {
    /* The "ia_dbg" name is borrowed from (IRCnet) ircd. */
    sendto_opmask(NULL, SNO_AUTH, "ia_dbg = %d", new_level);
  }
  i_debug(iauth) = new_level;
  return 0;
}

/** Set policy options for the session.
 * Old policy is forgotten, and any of the following characters in \a
 * params enable the corresponding policy:
 * \li A IAUTH_ADDLINFO
 * \li R IAUTH_REQUIRED
 * \li T IAUTH_TIMEOUT
 * \li W IAUTH_EXTRAWAIT
 * \li U IAUTH_UNDERNET
 *
 * @param[in] iauth Active IAuth session.
 * @param[in] cli Client referenced by command.
 * @param[in] parc Number of parameters (1).
 * @param[in] params Zero or more policy options.
 * @return Zero.
 */
static int iauth_cmd_policy(struct IAuth *iauth, struct Client *cli,
			    int parc, char **params)
{
  enum IAuthFlag flag;
  char *p;

  /* Erase old policy first. */
  for (flag = IAUTH_FIRST_OPTION; flag < IAUTH_LAST_FLAG; ++flag)
    IAuthClr(iauth, flag);

  if (parc > 0) /* only try to parse if we were given a policy string */
    /* Parse new policy set. */
    for (p = params[0]; *p; p++) switch (*p) {
    case 'A': IAuthSet(iauth, IAUTH_ADDLINFO); break;
    case 'R': IAuthSet(iauth, IAUTH_REQUIRED); break;
    case 'T': IAuthSet(iauth, IAUTH_TIMEOUT); break;
    case 'W': IAuthSet(iauth, IAUTH_EXTRAWAIT); break;
    case 'U': IAuthSet(iauth, IAUTH_UNDERNET); break;
    }

  /* Optionally notify operators. */
  if (i_debug(iauth) > 0)
    sendto_opmask(NULL, SNO_AUTH, "iauth options: %s", params[0]);
  return 0;
}

/** Set the iauth program version number.
 * @param[in] iauth Active IAuth session.
 * @param[in] cli Client referenced by command.
 * @param[in] parc Number of parameters (1).
 * @param[in] params Version number or name.
 * @return Zero.
 */
static int iauth_cmd_version(struct IAuth *iauth, struct Client *cli,
			     int parc, char **params)
{
  MyFree(iauth->i_version);
  DupString(iauth->i_version, parc > 0 ? params[0] : "<NONE>");
  sendto_opmask(NULL, SNO_AUTH, "iauth version %s running.",
                iauth->i_version);
  return 0;
}

/** Paste a parameter list together into a single string.
 * @param[in] parc Number of parameters.
 * @param[in] params Parameter list to paste together.
 * @return Pasted parameter list.
 */
static char *paste_params(int parc, char **params)
{
  char *str, *tmp;
  int len = 0, lengths[MAXPARA], i;

  /* Compute the length... */
  for (i = 0; i < parc; i++)
    len += lengths[i] = strlen(params[i]);

  /* Allocate memory, accounting for string lengths, spaces (parc - 1), a
   * sentinel, and the trailing \0
   */
  str = MyMalloc(len + parc + 1);

  /* Build the pasted string */
  for (tmp = str, i = 0; i < parc; i++) {
    if (i) /* add space separator... */
      *(tmp++) = ' ';
    if (i == parc - 1) /* add colon sentinel */
      *(tmp++) = ':';

    /* Copy string component... */
    memcpy(tmp, params[i], lengths[i]);
    tmp += lengths[i]; /* move to end of string */
  }

  /* terminate the string... */
  *tmp = '\0';

  return str; /* return the pasted string */
}

/** Clear cached iauth configuration information.
 * @param[in] iauth Active IAuth session.
 * @param[in] cli Client referenced by command.
 * @param[in] parc Number of parameters (0).
 * @param[in] params Parameter list (ignored).
 * @return Zero.
 */
static int iauth_cmd_newconfig(struct IAuth *iauth, struct Client *cli,
			       int parc, char **params)
{
  struct SLink *head;
  struct SLink *next;

  head = iauth->i_config;
  iauth->i_config = NULL;
  for (; head; head = next) {
    next = head->next;
    MyFree(head->value.cp);
    free_link(head);
  }
  sendto_opmask(NULL, SNO_AUTH, "New iauth configuration.");
  return 0;
}

/** Append iauth configuration information.
 * @param[in] iauth Active IAuth session.
 * @param[in] cli Client referenced by command.
 * @param[in] parc Number of parameters.
 * @param[in] params Description of configuration element.
 * @return Zero.
 */
static int iauth_cmd_config(struct IAuth *iauth, struct Client *cli,
			    int parc, char **params)
{
  struct SLink *node;

  if (iauth->i_config) {
    for (node = iauth->i_config; node->next; node = node->next) ;
    node = node->next = make_link();
  } else {
    node = iauth->i_config = make_link();
  }
  node->value.cp = paste_params(parc, params);
  node->next = 0; /* must be explicitly cleared */
  return 0;
}

/** Clear cached iauth configuration information.
 * @param[in] iauth Active IAuth session.
 * @param[in] cli Client referenced by command.
 * @param[in] parc Number of parameters (0).
 * @param[in] params Parameter list (ignored).
 * @return Zero.
 */
static int iauth_cmd_newstats(struct IAuth *iauth, struct Client *cli,
			      int parc, char **params)
{
  struct SLink *head;
  struct SLink *next;

  head = iauth->i_stats;
  iauth->i_stats = NULL;
  for (; head; head = next) {
    next = head->next;
    MyFree(head->value.cp);
    free_link(head);
  }
  sendto_opmask(NULL, SNO_AUTH, "New iauth statistics.");
  return 0;
}

/** Append iauth statistics information.
 * @param[in] iauth Active IAuth session.
 * @param[in] cli Client referenced by command.
 * @param[in] parc Number of parameters.
 * @param[in] params Statistics element.
 * @return Zero.
 */
static int iauth_cmd_stats(struct IAuth *iauth, struct Client *cli,
			   int parc, char **params)
{
  struct SLink *node;
  if (iauth->i_stats) {
    for (node = iauth->i_stats; node->next; node = node->next) ;
    node = node->next = make_link();
  } else {
    node = iauth->i_stats = make_link();
  }
  node->value.cp = paste_params(parc, params);
  node->next = 0; /* must be explicitly cleared */
  return 0;
}

/** Set client's username to a trusted string even if it breaks the rules.
 * @param[in] iauth Active IAuth session.
 * @param[in] cli Client referenced by command.
 * @param[in] parc Number of parameters (1).
 * @param[in] params Forced username.
 * @return \a AR_AUTH_PENDING.
 */
static int iauth_cmd_username_forced(struct IAuth *iauth, struct Client *cli,
				     int parc, char **params)
{
  assert(cli_auth(cli) != NULL);
  if (!EmptyString(params[0])) {
    ircd_strncpy(cli_username(cli), params[0], USERLEN);
    SetGotId(cli);
    FlagSet(&cli_auth(cli)->flags, AR_IAUTH_USERNAME);
    FlagSet(&cli_auth(cli)->flags, AR_IAUTH_FUSERNAME);
  }
  return AR_AUTH_PENDING;
}

/** Set client's username to a trusted string.
 * @param[in] iauth Active IAuth session.
 * @param[in] cli Client referenced by command.
 * @param[in] parc Number of parameters (1).
 * @param[in] params Trusted username.
 * @return \a AR_AUTH_PENDING.
 */
static int iauth_cmd_username_good(struct IAuth *iauth, struct Client *cli,
				   int parc, char **params)
{
  assert(cli_auth(cli) != NULL);
  if (!EmptyString(params[0])) {
    ircd_strncpy(cli_username(cli), params[0], USERLEN);
    SetGotId(cli);
    FlagSet(&cli_auth(cli)->flags, AR_IAUTH_USERNAME);
  }
  return AR_AUTH_PENDING;
}

/** Set client's username to an untrusted string.
 * @param[in] iauth Active IAuth session.
 * @param[in] cli Client referenced by command.
 * @param[in] parc Number of parameters (1).
 * @param[in] params Untrusted username.
 * @return \a AR_AUTH_PENDING.
 */
static int iauth_cmd_username_bad(struct IAuth *iauth, struct Client *cli,
				  int parc, char **params)
{
  if (!EmptyString(params[0]))
    ircd_strncpy(cli_user(cli)->username, params[0], USERLEN);
  return AR_AUTH_PENDING;
}

/** Set client's hostname.
 * @param[in] iauth Active IAuth session.
 * @param[in] cli Client referenced by command.
 * @param[in] parc Number of parameters (1).
 * @param[in] params New hostname for client.
 * @return \a AR_DNS_PENDING if \a cli authorization should be checked
 *   for completion, else zero.
 */
static int iauth_cmd_hostname(struct IAuth *iauth, struct Client *cli,
			      int parc, char **params)
{
  struct AuthRequest *auth;

  if (EmptyString(params[0])) {
    sendto_iauth(cli, "E Missing :Missing hostname parameter");
    return 0;
  }

  auth = cli_auth(cli);
  assert(auth != NULL);

  /* If a DNS request is pending, abort it. */
  if (FlagHas(&auth->flags, AR_DNS_PENDING)) {
    delete_resolver_queries(auth);
    if (IsUserPort(cli))
      sendheader(cli, REPORT_FIN_DNS);
  }
  /* Set hostname from params. */
  ircd_strncpy(cli_sockhost(cli), params[0], HOSTLEN);
  /* If we have gotten here, the user is in a "hurry" state and has
   * been pre-registered.  Their hostname was set during that, and
   * needs to be overwritten now.
   */
  if (FlagHas(&auth->flags, AR_IAUTH_HURRY)) {
    ircd_strncpy(cli_user(cli)->host, cli_sockhost(cli), HOSTLEN);
    ircd_strncpy(cli_user(cli)->realhost, cli_sockhost(cli), HOSTLEN);
  }
  return AR_DNS_PENDING;
}

/** Set client's IP address.
 * @param[in] iauth Active IAuth session.
 * @param[in] cli Client referenced by command.
 * @param[in] parc Number of parameters (1).
 * @param[in] params New IP address for client in dotted quad or
 *   standard IPv6 format.
 * @return Zero or \a AR_DNS_PENDING.
 */
static int iauth_cmd_ip_address(struct IAuth *iauth, struct Client *cli,
				int parc, char **params)
{
  struct irc_in_addr addr;
  struct AuthRequest *auth;

  if (EmptyString(params[0])) {
    sendto_iauth(cli, "E Missing :Missing IP address parameter");
    return 0;
  }

  /* Get AuthRequest for client. */
  auth = cli_auth(cli);
  assert(auth != NULL);

  /* Parse the client's new IP address. */
  if (!ircd_aton(&addr, params[0])) {
    sendto_iauth(cli, "E Invalid :Unable to parse IP address [%s]", params[0]);
    return 0;
  }

  /* If this is the first IP override, save the client's original
   * address in case we get a DNS response later.
   */
  if (!irc_in_addr_valid(&auth->original))
    memcpy(&auth->original, &cli_ip(cli), sizeof(auth->original));

  /* Undo original IP connection in IPcheck. */
  IPcheck_connect_fail(cli, 1);
  ClearIPChecked(cli);

  /* Update the IP and charge them as a remote connect. */
  memcpy(&cli_ip(cli), &addr, sizeof(cli_ip(cli)));
  IPcheck_remote_connect(cli, 0);

  /* Treat as a DNS update to trigger G-line/Kill checks. */
  return AR_DNS_PENDING;
}

/** Find a ConfItem structure for a named connection class.
 * @param[in] class_name Name of configuration class to find.
 * @return A ConfItem of type CONF_CLIENT for the class, or NULL on failure.
 */
static struct ConfItem *auth_find_class_conf(const char *class_name)
{
  static struct ConfItem *aconf_list;
  struct ConnectionClass *class;
  struct ConfItem *aconf;

  /* Make sure the configuration class is valid. */
  class = find_class(class_name);
  if (!class || !class->valid)
    return NULL;

  /* Look for an existing ConfItem for the class. */
  for (aconf = aconf_list; aconf; aconf = aconf->next)
    if (aconf->conn_class == class)
      break;

  /* If no ConfItem, create one. */
  if (!aconf) {
    aconf = make_conf(CONF_CLIENT);
    if (!aconf) {
      sendto_opmask(NULL, SNO_AUTH,
                    "Unable to allocate ConfItem for class %s!",
                    ConClass(class));
      return NULL;
    }
    /* make_conf() "helpfully" links the conf into GlobalConfList,
     * which we do not want, so undo that.  (Ugh.)
     */
    if (aconf == GlobalConfList) {
      GlobalConfList = aconf->next;
    }
    /* Back to business as usual. */
    aconf->conn_class = class;
    aconf->next = aconf_list;
    aconf_list = aconf;
  }

  return aconf;
}

/** Tentatively accept a client in IAuth.
 * @param[in] iauth Active IAuth session.
 * @param[in] cli Client referenced by command.
 * @param[in] parc Number of parameters.
 * @param[in] params Optional class name for client.
 * @return \a AR_IAUTH_SOFT_DONE.
 */
static int iauth_cmd_soft_done(struct IAuth *iauth, struct Client *cli,
			       int parc, char **params)
{
  /* Clear iauth pending flag. */
  assert(cli_auth(cli) != NULL);
  FlagSet(&cli_auth(cli)->flags, AR_IAUTH_SOFT_DONE);
  return AR_IAUTH_SOFT_DONE;
}

/** Accept a client in IAuth.
 * @param[in] iauth Active IAuth session.
 * @param[in] cli Client referenced by command.
 * @param[in] parc Number of parameters.
 * @param[in] params Optional class name for client.
 * @return Negative (CPTR_KILLED) if the connection is refused, \a
 *   AR_IAUTH_PENDING otherwise.
 */
static int iauth_cmd_done_client(struct IAuth *iauth, struct Client *cli,
				 int parc, char **params)
{
  static time_t warn_time;

  /* If a connection class was specified (and usable), assign the client to it. */
  if (!EmptyString(params[0])) {
    struct ConfItem *aconf;

    aconf = auth_find_class_conf(params[0]);
    if (aconf) {
      enum AuthorizationCheckResult acr;

      acr = attach_conf(cli, aconf);
      switch (acr) {
      case ACR_OK:
        /* There should maybe be some way to set FLAG_DOID here.. */
        break;
      case ACR_TOO_MANY_IN_CLASS:
        ++ServerStats->is_ref;
        return exit_client(cli, cli, &me,
                           "Sorry, your connection class is full - try "
                           "again later or try another server");
      default:
        log_write(LS_IAUTH, L_ERROR, 0, "IAuth: Unexpected AuthorizationCheckResult %d from attach_conf()", acr);
        break;
      }
    } else
      sendto_opmask_ratelimited(NULL, SNO_AUTH, &warn_time,
                                "iauth tried to use undefined class [%s]",
                                params[0]);
  }

  return AR_IAUTH_PENDING;
}

/** Accept a client in IAuth and assign them to an account.
 * @param[in] iauth Active IAuth session.
 * @param[in] cli Client referenced by command.
 * @param[in] parc Number of parameters.
 * @param[in] params Account name and optional class name for client.
 * @return Negative if the connection is refused, otherwise \a
 *   AR_IAUTH_PENDING if \a cli authorization should be checked for
 *   completion.
 */
static int iauth_cmd_done_account(struct IAuth *iauth, struct Client *cli,
				  int parc, char **params)
{
  size_t len;

  /* Sanity check. */
  if (EmptyString(params[0])) {
    sendto_iauth(cli, "E Missing :Missing account parameter");
    return 0;
  }
  /* Check length of account name. */
  len = strcspn(params[0], ": ");
  if (len > ACCOUNTLEN) {
    sendto_iauth(cli, "E Invalid :Account parameter too long");
    return 0;
  }
  /* If account has a creation timestamp, use it. */
  assert(cli_user(cli) != NULL);
  if (params[0][len] == ':') {
    cli_user(cli)->acc_create = strtoul(params[0] + len + 1, NULL, 10);
    params[0][len] = '\0';
  }

  /* Copy account name to User structure. */
  ircd_strncpy(cli_user(cli)->account, params[0], ACCOUNTLEN);
  SetAccount(cli);

  /* Fall through to the normal "done" handler. */
  return iauth_cmd_done_client(iauth, cli, parc - 1, params + 1);
}

/** Reject a client's connection.
 * @param[in] iauth Active IAuth session.
 * @param[in] cli Client referenced by command.
 * @param[in] parc Number of parameters (1).
 * @param[in] params Optional kill message.
 * @return Zero.
 */
static int iauth_cmd_kill(struct IAuth *iauth, struct Client *cli,
			  int parc, char **params)
{
  if (cli_auth(cli))
    FlagClr(&cli_auth(cli)->flags, AR_IAUTH_PENDING);
  if (EmptyString(params[0]))
    params[0] = "Access denied";
  exit_client(cli, cli, &me, params[0]);
  return 0;
}

/** Change a client's usermode.
 * @param[in] iauth Active IAuth session.
 * @param[in] cli Client referenced by command.
 * @param[in] parc Number of parameters (at least one).
 * @param[in] params Usermode arguments for client (with the first
 *   starting with '+').
 * @return Zero.
 */
static int iauth_cmd_usermode(struct IAuth *iauth, struct Client *cli,
                              int parc, char **params)
{
  if (params[0][0] == '+')
  {
    set_user_mode(&me, cli, parc + 2, params - 2);
  }
  return 0;
}


/** Send a challenge string to the client.
 * @param[in] iauth Active IAuth session.
 * @param[in] cli Client referenced by command.
 * @param[in] parc Number of parameters (1).
 * @param[in] params Challenge message for client.
 * @return Zero.
 */
static int iauth_cmd_challenge(struct IAuth *iauth, struct Client *cli,
			       int parc, char **params)
{
  if (!EmptyString(params[0]))
    sendrawto_one(cli, "NOTICE AUTH :*** %s", params[0]);
  return 0;
}

/** Send an extension query to a specified remote server.
 * @param[in] iauth Active IAuth session.
 * @param[in] cli Client referenced by command.
 * @param[in] parc Number of parameters (3).
 * @param[in] params Remote server, routing information, and query.
 * @return Zero.
 */
static int iauth_cmd_xquery(struct IAuth *iauth, struct Client *cli,
			    int parc, char **params)
{
  char *serv;
  const char *routing;
  const char *query;
  struct Client *acptr;

  /* Process parameters */
  if (EmptyString(params[0])) {
    sendto_iauth(cli, "E Missing :Missing server parameter");
    return 0;
  } else
    serv = params[0];

  if (EmptyString(params[1])) {
    sendto_iauth(cli, "E Missing :Missing routing parameter");
    return 0;
  } else
    routing = params[1];

  if (EmptyString(params[2])) {
    sendto_iauth(cli, "E Missing :Missing query parameter");
    return 0;
  } else
    query = params[2];

  /* Try to find the specified server */
  if (!(acptr = find_match_server(serv))) {
    sendto_iauth(cli, "x %s %s :Server not online", serv, routing);
    return 0;
  }

  /* If it's to us, do nothing; otherwise, forward the query */
  if (!IsMe(acptr))
    /* The "iauth:" prefix helps ircu route the reply to iauth */
    sendcmdto_one(&me, CMD_XQUERY, acptr, "%C iauth:%s :%s", acptr, routing,
		  query);

  return 0;
}

/** Parse a \a message from \a iauth.
 * @param[in] iauth Active IAuth session.
 * @param[in] message Message to be parsed.
 */
static void iauth_parse(struct IAuth *iauth, char *message)
{
  char *params[MAXPARA + 1]; /* leave space for NULL */
  int parc = 0;
  iauth_cmd_handler handler;
  struct AuthRequest *auth;
  struct Client *cli;
  int has_cli;
  int id;

  /* Find command handler... */
  switch (*(message++)) {
  case '>': handler = iauth_cmd_snotice; has_cli = 0; break;
  case 'G': handler = iauth_cmd_debuglevel; has_cli = 0; break;
  case 'O': handler = iauth_cmd_policy; has_cli = 0; break;
  case 'V': handler = iauth_cmd_version; has_cli = 0; break;
  case 'a': handler = iauth_cmd_newconfig; has_cli = 0; break;
  case 'A': handler = iauth_cmd_config; has_cli = 0; break;
  case 's': handler = iauth_cmd_newstats; has_cli = 0; break;
  case 'S': handler = iauth_cmd_stats; has_cli = 0; break;
  case 'X': handler = iauth_cmd_xquery; has_cli = 0; break;
  case 'o': handler = iauth_cmd_username_forced; has_cli = 1; break;
  case 'U': handler = iauth_cmd_username_good; has_cli = 1; break;
  case 'u': handler = iauth_cmd_username_bad; has_cli = 1; break;
  case 'N': handler = iauth_cmd_hostname; has_cli = 1; break;
  case 'I': handler = iauth_cmd_ip_address; has_cli = 1; break;
  case 'M': handler = iauth_cmd_usermode; has_cli = 1; break;
  case 'C': handler = iauth_cmd_challenge; has_cli = 1; break;
  case 'd': handler = iauth_cmd_soft_done; has_cli = 1; break;
  case 'D': handler = iauth_cmd_done_client; has_cli = 1; break;
  case 'R': handler = iauth_cmd_done_account; has_cli = 1; break;
  case 'k': /* The 'k' command indicates the user should be booted
	     * off without telling opers.  There is no way to
	     * signal that to exit_client(), so we fall through to
	     * the case that we do implement.
	     */
  case 'K': handler = iauth_cmd_kill; has_cli = 2; break;
  case 'r': /* we handle termination directly */ return;
  default:  sendto_iauth(NULL, "E Garbage :[%s]", message); return;
  }

  while (parc < MAXPARA) {
    while (IsSpace(*message)) /* skip leading whitespace */
      message++;

    if (!*message) /* hit the end of the string, break out */
      break;

    if (*message == ':') { /* found sentinel... */
      params[parc++] = message + 1;
      break; /* it's the last parameter anyway */
    }

    params[parc++] = message; /* save the parameter */
    while (*message && !IsSpace(*message))
      message++; /* find the end of the parameter */

    if (*message) /* terminate the parameter */
      *(message++) = '\0';
  }

  params[parc] = NULL; /* terminate the parameter list */

  /* Check to see if the command specifies a client... */
  if (!has_cli) {
    /* Handler does not need a client. */
    handler(iauth, NULL, parc, params);
  } else {
    /* Try to find the client associated with the request. */
    id = strtol(params[0], NULL, 10);
    if (parc < 3)
      sendto_iauth(NULL, "E Missing :Need <id> <ip> <port>");
    else if (id < 0 || id > HighestFd || !(cli = LocalClientArray[id]))
      /* Client no longer exists (or never existed). */
      sendto_iauth(NULL, "E Gone :[%s %s %s]", params[0], params[1],
		   params[2]);
    else if ((!(auth = cli_auth(cli)) ||
	      !FlagHas(&auth->flags, AR_IAUTH_PENDING)) &&
	     has_cli == 1)
      /* Client is done with IAuth checks. */
      sendto_iauth(cli, "E Done :[%s %s %s]", params[0], params[1], params[2]);
    else {
      struct irc_sockaddr addr;
      int res;

      /* Parse IP address and port number from parameters */
      res = ipmask_parse(params[1], &addr.addr, NULL);
      addr.port = strtol(params[2], NULL, 10);

      /* Check IP address and port number against expected. */
      if (0 == res ||
	  irc_in_addr_cmp(&addr.addr, &cli_ip(cli)) ||
	  (auth && addr.port != auth->port))
	/* Report mismatch to iauth. */
	sendto_iauth(cli, "E Mismatch :[%s] != [%s]", params[1],
		     ircd_ntoa(&cli_ip(cli)));
      else
      {
        /* Does handler indicate a possible state change? */
        int bitclr = handler(iauth, cli, parc - 3, params + 3);
        if (bitclr > 0)
          check_auth_finished(auth, -bitclr);
      }
    }
  }
}

/** Read input from \a iauth.
 * Reads up to SERVER_TCP_WINDOW bytes per pass.
 * @param[in] iauth Readable connection.
 */
static void iauth_read(struct IAuth *iauth)
{
  static char readbuf[SERVER_TCP_WINDOW];
  unsigned int length, count;
  char *sol;
  char *eol;

  /* Copy partial data to readbuf, append new data. */
  length = iauth->i_count;
  memcpy(readbuf, iauth->i_buffer, length);
  if (IO_SUCCESS != os_recv_nonb(s_fd(i_socket(iauth)),
				 readbuf + length,
				 sizeof(readbuf) - length - 1,
				 &count))
    return;
  readbuf[length += count] = '\0';

  /* Parse each complete line. */
  for (sol = readbuf; (eol = strchr(sol, '\n')) != NULL; sol = eol + 1) {
    *eol = '\0';
    if (*(eol - 1) == '\r') /* take out carriage returns, too... */
      *(eol - 1) = '\0';

    /* If spammy debug, send the message to opers. */
    if (i_debug(iauth) > 1)
      sendto_opmask(NULL, SNO_AUTH, "Parsing: \"%s\"", sol);

    /* Parse the line... */
    iauth_parse(iauth, sol);
  }

  /* Put unused data back into connection's buffer. */
  iauth->i_count = strlen(sol);
  if (iauth->i_count > BUFSIZE)
    iauth->i_count = BUFSIZE;
  memcpy(iauth->i_buffer, sol, iauth->i_count);
}

/** Handle socket activity for an %IAuth connection.
 * @param[in] ev &Socket event; the IAuth connection is the user data
 *   pointer for the socket.
 */
static void iauth_sock_callback(struct Event *ev)
{
  struct IAuth *iauth;

  assert(0 != ev_socket(ev));
  iauth = (struct IAuth*) s_data(ev_socket(ev));
  assert(0 != iauth);

  switch (ev_type(ev)) {
  case ET_DESTROY:
    if (!IAuthHas(iauth, IAUTH_CLOSING) && !s_active(i_stderr(iauth)))
      iauth_do_spawn(iauth, 1);
    break;
  case ET_READ:
    iauth_read(iauth);
    break;
  case ET_WRITE:
    IAuthClr(iauth, IAUTH_BLOCKED);
    iauth_write(iauth);
    break;
  case ET_ERROR:
    log_write(LS_IAUTH, L_ERROR, 0, "IAuth socket error: %s", strerror(ev_data(ev)));
    /* and fall through to the ET_EOF case */
  case ET_EOF:
    iauth_disconnect(iauth);
    break;
  default:
    assert(0 && "Unrecognized event type");
    break;
  }
}

/** Read error input from \a iauth.
 * @param[in] iauth Readable connection.
 */
static void iauth_read_stderr(struct IAuth *iauth)
{
  static char readbuf[SERVER_TCP_WINDOW];
  unsigned int length, count;
  char *sol;
  char *eol;

  /* Copy partial data to readbuf, append new data. */
  length = iauth->i_errcount;
  memcpy(readbuf, iauth->i_errbuf, length);
  if (IO_SUCCESS != os_recv_nonb(s_fd(i_stderr(iauth)),
                                 readbuf + length,
                                 sizeof(readbuf) - length - 1,
                                 &count))
    return;
  readbuf[length += count] = '\0';

  /* Send each complete line to SNO_AUTH. */
  for (sol = readbuf; (eol = strchr(sol, '\n')) != NULL; sol = eol + 1) {
    *eol = '\0';
    if (*(eol - 1) == '\r') /* take out carriage returns, too... */
      *(eol - 1) = '\0';
    Debug((DEBUG_ERROR, "IAuth error: %s", sol));
    log_write(LS_IAUTH, L_ERROR, 0, "IAuth error: %s", sol);
    sendto_opmask(NULL, SNO_AUTH, "%s", sol);
  }

  /* Put unused data back into connection's buffer. */
  iauth->i_errcount = strlen(sol);
  if (iauth->i_errcount > BUFSIZE)
    iauth->i_errcount = BUFSIZE;
  memcpy(iauth->i_errbuf, sol, iauth->i_errcount);
}

/** Handle error socket activity for an %IAuth connection.
 * @param[in] ev &Socket event; the IAuth connection is the user data
 *   pointer for the socket.
 */
static void iauth_stderr_callback(struct Event *ev)
{
  struct IAuth *iauth;

  assert(0 != ev_socket(ev));
  iauth = (struct IAuth*) s_data(ev_socket(ev));
  assert(0 != iauth);

  switch (ev_type(ev)) {
  case ET_DESTROY:
    if (!IAuthHas(iauth, IAUTH_CLOSING) && !s_active(i_socket(iauth)))
      iauth_do_spawn(iauth, 1);
    break;
  case ET_READ:
    iauth_read_stderr(iauth);
    break;
  case ET_ERROR:
    log_write(LS_IAUTH, L_ERROR, 0, "IAuth stderr error: %s", strerror(ev_data(ev)));
    /* and fall through to the ET_EOF case */
  case ET_EOF:
    iauth_disconnect(iauth);
    break;
  default:
    assert(0 && "Unrecognized event type");
    break;
  }
}

/** Report active iauth's configuration to \a cptr.
 * @param[in] cptr Client requesting statistics.
 * @param[in] sd Stats descriptor for request.
 * @param[in] param Extra parameter from user (may be NULL).
 */
void report_iauth_conf(struct Client *cptr, const struct StatDesc *sd, char *param)
{
    struct SLink *link;

    if (iauth) for (link = iauth->i_config; link; link = link->next)
    {
        send_reply(cptr, SND_EXPLICIT | RPL_STATSDEBUG, ":%s",
                   link->value.cp);
    }
}

/** Report active iauth's statistics to \a cptr.
 * @param[in] cptr Client requesting statistics.
 * @param[in] sd Stats descriptor for request.
 * @param[in] param Extra parameter from user (may be NULL).
 */
 void report_iauth_stats(struct Client *cptr, const struct StatDesc *sd, char *param)
{
    struct SLink *link;

    if (iauth) for (link = iauth->i_stats; link; link = link->next)
    {
        send_reply(cptr, SND_EXPLICIT | RPL_STATSDEBUG, ":%s",
                   link->value.cp);
    }
}<|MERGE_RESOLUTION|>--- conflicted
+++ resolved
@@ -975,18 +975,10 @@
   } else if (!irc_in_addr_valid(addr)
              || (irc_in_addr_cmp(&cli_ip(auth->client), addr)
                  && irc_in_addr_cmp(&auth->original, addr))) {
-<<<<<<< HEAD
-    /* IP for hostname did not match client's IP. */
-    sendto_opmask(0, SNO_IPMISMATCH, "IP# Mismatch: %s != %s[%s]",
-                  cli_sock_ip(auth->client), h_name, ircd_ntoa(addr));
-    if (IsUserPort(auth->client))
-=======
     if (IsUserPort(auth->client)) {
       /* IP for hostname did not match client's IP. */
-      sendto_opmask_butone(0, SNO_IPMISMATCH, "IP# Mismatch: %s != %s[%s]",
-                           cli_sock_ip(auth->client), h_name,
-                           ircd_ntoa(addr));
->>>>>>> c5883293
+      sendto_opmask(0, SNO_IPMISMATCH, "IP# Mismatch: %s != %s[%s]",
+                   cli_sock_ip(auth->client), h_name, ircd_ntoa(addr));
       sendheader(auth->client, REPORT_IP_MISMATCH);
     } else {
       /* Mismatch for a server, do not send to opers. */

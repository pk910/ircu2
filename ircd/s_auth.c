--- conflicted
+++ resolved
@@ -1126,16 +1126,6 @@
   }
   auth->port = remote.port;
 
-<<<<<<< HEAD
-  /* Try to start DNS lookup. */
-  start_dns_query(auth);
-
-  /* Try to start ident lookup. */
-  if (!feature_bool(FEAT_NOIDENT))
-    start_auth_query(auth);
-
-=======
->>>>>>> ac4bb6a0
   /* Set required client inputs for users. */
   if (IsUserPort(client) || IsWebircPort(client)) {
     cli_user(client) = make_user(client);
@@ -1519,32 +1509,19 @@
   if (iauth == NULL)
     return;
 
-<<<<<<< HEAD
+  /* Close error socket. */
+  if (s_fd(i_stderr(iauth)) != -1) {
+    close(s_fd(i_stderr(iauth)));
+    socket_del(i_stderr(iauth));
+    s_fd(i_stderr(iauth)) = -1;
+  }
+
   /* Close main socket. */
   if (s_fd(i_socket(iauth)) != -1) {
     close(s_fd(i_socket(iauth)));
     socket_del(i_socket(iauth));
     s_fd(i_socket(iauth)) = -1;
   }
-
-=======
->>>>>>> ac4bb6a0
-  /* Close error socket. */
-  if (s_fd(i_stderr(iauth)) != -1) {
-    close(s_fd(i_stderr(iauth)));
-    socket_del(i_stderr(iauth));
-    s_fd(i_stderr(iauth)) = -1;
-  }
-<<<<<<< HEAD
-=======
-
-  /* Close main socket. */
-  if (s_fd(i_socket(iauth)) != -1) {
-    close(s_fd(i_socket(iauth)));
-    socket_del(i_socket(iauth));
-    s_fd(i_socket(iauth)) = -1;
-  }
->>>>>>> ac4bb6a0
 }
 
 /** Close all %IAuth connections marked as closing. */
@@ -2069,14 +2046,6 @@
     struct ConfItem *aconf;
 
     aconf = auth_find_class_conf(params[0]);
-<<<<<<< HEAD
-    if (aconf)
-      attach_conf(cli, aconf);
-    else
-      sendto_opmask_ratelimited(NULL, SNO_AUTH, &warn_time,
-                                "iauth tried to use undefined class [%s]",
-                                params[0]);
-=======
     if (aconf) {
       enum AuthorizationCheckResult acr;
 
@@ -2095,10 +2064,9 @@
         break;
       }
     } else
-      sendto_opmask_butone_ratelimited(NULL, SNO_AUTH, &warn_time,
-                                       "iauth tried to use undefined class [%s]",
-                                       params[0]);
->>>>>>> ac4bb6a0
+      sendto_opmask_ratelimited(NULL, SNO_AUTH, &warn_time,
+                                "iauth tried to use undefined class [%s]",
+                                params[0]);
   }
 
   return AR_IAUTH_PENDING;
@@ -2485,12 +2453,8 @@
 
   switch (ev_type(ev)) {
   case ET_DESTROY:
-<<<<<<< HEAD
-    /* We do not restart iauth here: the stdout handler does that for us. */
-=======
     if (!IAuthHas(iauth, IAUTH_CLOSING) && !s_active(i_socket(iauth)))
       iauth_do_spawn(iauth, 1);
->>>>>>> ac4bb6a0
     break;
   case ET_READ:
     iauth_read_stderr(iauth);

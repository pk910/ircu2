--- conflicted
+++ resolved
@@ -113,11 +113,7 @@
     set_user_mode(cptr, sptr, 3, user_modes, ALLOWMODES_ANY);
   }
 
-<<<<<<< HEAD
   info     = (EmptyString(parv[parc - 1])) ? "No Info" : parv[parc - 1];
-=======
-  info     = (EmptyString(parv[4])) ? "No Info" : parv[4];
->>>>>>> ac4bb6a0
 
   return auth_set_user(cli_auth(cptr), username, parv[2], parv[3], info);
 }

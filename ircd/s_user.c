--- conflicted
+++ resolved
@@ -508,11 +508,8 @@
   { FLAG_DEBUG,       'g' },
   { FLAG_ACCOUNT,     'r' },
   { FLAG_HIDDENHOST,  'x' },
-<<<<<<< HEAD
   { FLAG_SSLCONN,     'S' }
-=======
   { FLAG_ZOMBIE,      'Z' }
->>>>>>> aa3f2819
 };
 
 /** Length of #userModeList. */

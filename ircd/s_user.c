/*
 * IRC - Internet Relay Chat, ircd/s_user.c (formerly ircd/s_msg.c)
 * Copyright (C) 1990 Jarkko Oikarinen and
 *                    University of Oulu, Computing Center
 *
 * See file AUTHORS in IRC package for additional names of
 * the programmers.
 *
 * This program is free software; you can redistribute it and/or modify
 * it under the terms of the GNU General Public License as published by
 * the Free Software Foundation; either version 1, or (at your option)
 * any later version.
 *
 * This program is distributed in the hope that it will be useful,
 * but WITHOUT ANY WARRANTY; without even the implied warranty of
 * MERCHANTABILITY or FITNESS FOR A PARTICULAR PURPOSE.  See the
 * GNU General Public License for more details.
 *
 * You should have received a copy of the GNU General Public License
 * along with this program; if not, write to the Free Software
 * Foundation, Inc., 675 Mass Ave, Cambridge, MA 02139, USA.
 */
/** @file
 * @brief Miscellaneous user-related helper functions.
 * @version $Id$
 */
#include "config.h"

#include "s_user.h"
#include "IPcheck.h"
#include "channel.h"
#include "class.h"
#include "client.h"
#include "hash.h"
#include "ircd.h"
#include "ircd_alloc.h"
#include "ircd_chattr.h"
#include "ircd_features.h"
#include "ircd_log.h"
#include "ircd_reply.h"
#include "ircd_snprintf.h"
#include "ircd_string.h"
#include "list.h"
#include "match.h"
#include "motd.h"
#include "msg.h"
#include "msgq.h"
#include "numeric.h"
#include "numnicks.h"
#include "parse.h"
#include "querycmds.h"
#include "random.h"
#include "s_auth.h"
#include "s_bsd.h"
#include "s_conf.h"
#include "s_debug.h"
#include "s_misc.h"
#include "s_routing.h"
#include "s_serv.h" /* max_client_count */
#include "send.h"
#include "ssl.h"
#include "struct.h"
#include "supported.h"
#include "sys.h"
#include "userload.h"
#include "version.h"
#include "whowas.h"

#include "handlers.h" /* m_motd and m_lusers */

/* #include <assert.h> -- Now using assert in ircd_log.h */
#include <fcntl.h>
#include <stdio.h>
#include <stdlib.h>
#include <string.h>
#include <sys/stat.h>

/** Count of allocated User structures. */
static int userCount = 0;

/** Makes sure that \a cptr has a User information block.
 * If cli_user(cptr) != NULL, does nothing.
 * @param[in] cptr Client to attach User struct to.
 * @return User struct associated with \a cptr.
 */
struct User *make_user(struct Client *cptr)
{
  assert(0 != cptr);

  if (!cli_user(cptr)) {
    cli_user(cptr) = (struct User*) MyMalloc(sizeof(struct User));
    assert(0 != cli_user(cptr));

    /* All variables are 0 by default */
    memset(cli_user(cptr), 0, sizeof(struct User));
    ++userCount;
    cli_user(cptr)->refcnt = 1;
  }
  return cli_user(cptr);
}

/** Dereference \a user.
 * User structures are reference-counted; if the refcount of \a user
 * becomes zero, free it.
 * @param[in] user User to dereference.
 */
void free_user(struct User* user)
{
  assert(0 != user);
  assert(0 < user->refcnt);

  if (--user->refcnt == 0) {
    if (user->away)
      MyFree(user->away);
    /*
     * sanity check
     */
    assert(0 == user->joined);
    assert(0 == user->invited);
    assert(0 == user->channel);

    MyFree(user);
    assert(userCount>0);
    --userCount;
  }
}

/** Find number of User structs allocated and memory used by them.
 * @param[out] count_out Receives number of User structs allocated.
 * @param[out] bytes_out Receives number of bytes used by User structs.
 */
void user_count_memory(size_t* count_out, size_t* bytes_out)
{
  assert(0 != count_out);
  assert(0 != bytes_out);
  *count_out = userCount;
  *bytes_out = userCount * sizeof(struct User);
}


/** Find the next client (starting at \a next) with a name that matches \a ch.
 * Normal usage loop is:
 * for (x = client; x = next_client(x,mask); x = x->next)
 *     HandleMatchingClient;
 *
 * @param[in] next First client to check.
 * @param[in] ch Name mask to check against.
 * @return Next matching client found, or NULL if none.
 */
struct Client *next_client(struct Client *next, const char* ch)
{
  struct Client *tmp = next;

  if (!tmp)
    return NULL;

  next = FindClient(ch);
  next = next ? next : tmp;
  if (cli_prev(tmp) == next)
    return NULL;
  if (next != tmp)
    return next;
  for (; next; next = cli_next(next))
    if (!match(ch, cli_name(next)))
      break;
  return next;
}

/** Find the destination server for a command, and forward it if that is not us.
 *
 * \a server may be a nickname, server name, server mask (if \a from
 * is a local user) or server numnick (if \a is a server or remote
 * user).
 *
 * @param[in] from Client that sent the command to us.
 * @param[in] cmd Long-form command text.
 * @param[in] tok Token-form command text.
 * @param[in] one Client that originated the command (ignored).
 * @param[in] MustBeOper If non-zero and \a from is not an operator, return HUNTED_NOSUCH.
 * @param[in] pattern Format string of arguments to command.
 * @param[in] server Index of target name or mask in \a parv.
 * @param[in] parc Number of valid elements in \a parv (must be less than 9).
 * @param[in] parv Array of arguments to command.
 * @return One of HUNTED_ISME, HUNTED_NOSUCH or HUNTED_PASS.
 */
int hunt_server_cmd(struct Client *from, const char *cmd, const char *tok,
                    struct Client *one, int MustBeOper, const char *pattern,
                    int server, int parc, char *parv[])
{
  struct Client *acptr;
  char *to;

  /* Assume it's me, if no server or an unregistered client */
  if (parc <= server || EmptyString((to = parv[server])) || IsUnknown(from))
    return (HUNTED_ISME);

  if (MustBeOper && !IsPrivileged(from))
  {
    send_reply(from, ERR_NOPRIVILEGES);
    return HUNTED_NOSUCH;
  }

  /* Make sure it's a server */
  if (MyUser(from)) {
    /* Make sure it's a server */
    if (!strchr(to, '*')) {
      if (0 == (acptr = FindClient(to))) {
        send_reply(from, ERR_NOSUCHSERVER, to);
        return HUNTED_NOSUCH;
      }

      if (cli_user(acptr))
        acptr = cli_user(acptr)->server;
    } else if (!(acptr = find_match_server(to))) {
      send_reply(from, ERR_NOSUCHSERVER, to);
      return (HUNTED_NOSUCH);
    }
  } else if (!(acptr = FindNServer(to))) {
    send_reply(from, SND_EXPLICIT | ERR_NOSUCHSERVER, "* :Server has disconnected");
    return (HUNTED_NOSUCH);        /* Server broke off in the meantime */
  }

  if (IsMe(acptr))
    return (HUNTED_ISME);

  if (MustBeOper && !IsPrivileged(from)) {
    send_reply(from, ERR_NOPRIVILEGES);
    return HUNTED_NOSUCH;
  }

  /* assert(!IsServer(from)); */

  parv[server] = (char *) acptr; /* HACK! HACK! HACK! ARGH! */

  sendcmdto_one(from, cmd, tok, acptr, pattern, parv[1], parv[2], parv[3],
                parv[4], parv[5], parv[6], parv[7], parv[8]);

  return (HUNTED_PASS);
}

/** Find the destination server for a command, and forward it (as a
 * high-priority command) if that is not us.
 *
 * \a server may be a nickname, server name, server mask (if \a from
 * is a local user) or server numnick (if \a is a server or remote
 * user).
 * Unlike hunt_server_cmd(), this appends the message to the
 * high-priority message queue for the destination server.
 *
 * @param[in] from Client that sent the command to us.
 * @param[in] cmd Long-form command text.
 * @param[in] tok Token-form command text.
 * @param[in] one Client that originated the command (ignored).
 * @param[in] MustBeOper If non-zero and \a from is not an operator, return HUNTED_NOSUCH.
 * @param[in] pattern Format string of arguments to command.
 * @param[in] server Index of target name or mask in \a parv.
 * @param[in] parc Number of valid elements in \a parv (must be less than 9).
 * @param[in] parv Array of arguments to command.
 * @return One of HUNTED_ISME, HUNTED_NOSUCH or HUNTED_PASS.
 */
int hunt_server_prio_cmd(struct Client *from, const char *cmd, const char *tok,
			 struct Client *one, int MustBeOper,
			 const char *pattern, int server, int parc,
			 char *parv[])
{
  struct Client *acptr;
  char *to;

  /* Assume it's me, if no server or an unregistered client */
  if (parc <= server || EmptyString((to = parv[server])) || IsUnknown(from))
    return (HUNTED_ISME);

  /* Make sure it's a server */
  if (MyUser(from)) {
    /* Make sure it's a server */
    if (!strchr(to, '*')) {
      if (0 == (acptr = FindClient(to))) {
        send_reply(from, ERR_NOSUCHSERVER, to);
        return HUNTED_NOSUCH;
      }

      if (cli_user(acptr))
        acptr = cli_user(acptr)->server;
    } else if (!(acptr = find_match_server(to))) {
      send_reply(from, ERR_NOSUCHSERVER, to);
      return (HUNTED_NOSUCH);
    }
  } else if (!(acptr = FindNServer(to)))
    return (HUNTED_NOSUCH);        /* Server broke off in the meantime */

  if (IsMe(acptr))
    return (HUNTED_ISME);

  if (MustBeOper && !IsPrivileged(from)) {
    send_reply(from, ERR_NOPRIVILEGES);
    return HUNTED_NOSUCH;
  }

  /* assert(!IsServer(from)); SETTIME to particular destinations permitted */

  parv[server] = (char *) acptr; /* HACK! HACK! HACK! ARGH! */

  sendcmdto_prio_one(from, cmd, tok, acptr, pattern, parv[1], parv[2], parv[3],
		     parv[4], parv[5], parv[6], parv[7], parv[8]);

  return (HUNTED_PASS);
}


/*
 * register_user
 *
 * This function is called when both NICK and USER messages
 * have been accepted for the client, in whatever order. Only
 * after this the USER message is propagated.
 *
 * NICK's must be propagated at once when received, although
 * it would be better to delay them too until full info is
 * available. Doing it is not so simple though, would have
 * to implement the following:
 *
 * 1) user telnets in and gives only "NICK foobar" and waits
 * 2) another user far away logs in normally with the nick
 *    "foobar" (quite legal, as this server didn't propagate it).
 * 3) now this server gets nick "foobar" from outside, but
 *    has already the same defined locally. Current server
 *    would just issue "KILL foobar" to clean out dups. But,
 *    this is not fair. It should actually request another
 *    nick from local user or kill him/her...
 */
/** Finish registering a user who has sent both NICK and USER.
 * For local connections, possibly check IAuth; make sure there is a
 * matching Client config block; clean the username field; check
 * K/k-lines; check for "hacked" looking usernames; assign a numnick;
 * and send greeting (WELCOME, ISUPPORT, MOTD, etc).
 * For all connections, update the invisible user and operator counts;
 * run IPcheck against their address; and forward the NICK.
 *
 * @param[in] cptr Client who introduced the user.
 * @param[in,out] sptr Client who has been fully introduced.
 * @return Zero or CPTR_KILLED.
 */
int register_user(struct Client *cptr, struct Client *sptr)
{
  char*            parv[4];
  char*            tmpstr;
  struct User*     user = cli_user(sptr);
  char             ip_base64[25];

  user->last = CurrentTime;
  parv[0] = cli_name(sptr);
  parv[1] = parv[2] = NULL;

  if (MyConnect(sptr))
  {
    assert(cptr == sptr);

    Count_unknownbecomesclient(sptr, UserStats);

    /*
     * Set user's initial modes
     */
    tmpstr = (char*)client_get_default_umode(sptr);
    if (tmpstr) {
      char *umodev[] = { NULL, NULL, NULL, NULL };
      umodev[2] = tmpstr;
      set_user_mode(cptr, sptr, 3, umodev, ALLOWMODES_ANY);
    }

    SetUser(sptr);
    cli_handler(sptr) = CLIENT_HANDLER;
    SetLocalNumNick(sptr);
    send_reply(sptr,
               RPL_WELCOME,
               feature_str(FEAT_NETWORK),
               feature_str(FEAT_PROVIDER) ? " via " : "",
               feature_str(FEAT_PROVIDER) ? feature_str(FEAT_PROVIDER) : "",
               cli_name(sptr));
    /*
     * This is a duplicate of the NOTICE but see below...
     */
    send_reply(sptr, RPL_YOURHOST, cli_name(&me), version);
    send_reply(sptr, RPL_CREATED, creation);
    send_reply(sptr, RPL_MYINFO, cli_name(&me), version, infousermodes,
               infochanmodes, infochanmodeswithparams);
    send_supported(sptr);

    if(cli_connect(sptr)->con_ssl) {
      SetSSLConn(sptr);
      sendcmdto_one(&me, CMD_NOTICE, sptr, "%C :You are connected using SSL cipher \"%s\"", 
                    sptr, ssl_get_current_cipher(cli_connect(sptr)->con_ssl));
    }

    m_lusers(sptr, sptr, 1, parv);
    update_load();
    motd_signon(sptr);
    if (cli_snomask(sptr) & SNO_NOISY)
      set_snomask(sptr, cli_snomask(sptr) & SNO_NOISY, SNO_ADD);
    if (feature_bool(FEAT_CONNEXIT_NOTICES))
      sendto_opmask_butone(0, SNO_CONNEXIT,
                           "Client connecting: %s (%s@%s) [%s] {%s} [%s] <%s%s>",
                           cli_name(sptr), user->username, user->host,
                           cli_sock_ip(sptr), get_client_class(sptr),
                           cli_info(sptr), NumNick(cptr) /* two %s's */);

    IPcheck_connect_succeeded(sptr);
  }
  else {
    struct Client *acptr = user->server;
<<<<<<< HEAD

    if (cli_from(acptr) != cli_from(sptr))
    {
      sendcmdto_one(&me, CMD_KILL, cptr, "%C :%s (%s != %s[%s])",
                    sptr, cli_name(&me), cli_name(user->server), cli_name(cli_from(acptr)),
                    cli_sockhost(cli_from(acptr)));
      SetFlag(sptr, FLAG_KILLED);
      return exit_client_msg(cptr, sptr, &me, "NICK server wrong direction");
    }
    else if (HasFlag(acptr, FLAG_TS8))
=======
    if (HasFlag(acptr, FLAG_TS8))
>>>>>>> b2e39441
      SetFlag(sptr, FLAG_TS8);

    /*
     * Check to see if this user is being propagated
     * as part of a net.burst, or is using protocol 9.
     * FIXME: This can be sped up - its stupid to check it for
     * every NICK message in a burst again  --Run.
     */
    for (; acptr != &me; acptr = cli_serv(acptr)->up)
    {
      if (IsBurst(acptr) || Protocol(acptr) < 10)
        break;
    }
    if (!IPcheck_remote_connect(sptr, (acptr != &me)))
    {
      /*
       * We ran out of bits to count this
       */
      sendcmdto_one(&me, CMD_KILL, sptr, "%C :%s (Too many connections from your host -- Ghost)",
                    sptr, cli_name(&me));
      return exit_client_msg(cptr, sptr, &me,"Too many connections from your host -- throttled");
    }
    SetUser(sptr);
  }

  /* If they get both +x and an account during registration, hide
   * their hostmask here.  Calling hide_hostmask() from IAuth's
   * account assignment causes a numeric reply during registration.
   */
  if (HasHiddenHost(sptr))
    hide_hostmask(sptr, FLAG_HIDDENHOST);
  if (IsInvisible(sptr))
    ++UserStats.inv_clients;
  if (IsOper(sptr))
    ++UserStats.opers;

  tmpstr = umode_str(sptr);
  /* Send full IP address to IPv6-grokking servers. */
  sendcmdto_flag_serv_butone(user->server, CMD_NICK, cptr,
                             FLAG_IPV6, FLAG_LAST_FLAG,
                             "%s %d %Tu %s %s %s%s%s%s %s%s :%s",
                             cli_name(sptr), cli_hopcount(sptr) + 1,
                             cli_lastnick(sptr),
                             user->username, user->realhost,
                             *tmpstr ? "+" : "", tmpstr, *tmpstr ? " " : "",
                             iptobase64(ip_base64, &cli_ip(sptr), sizeof(ip_base64), 1),
                             NumNick(sptr), cli_info(sptr));
  /* Send fake IPv6 addresses to pre-IPv6 servers. */
  sendcmdto_flag_serv_butone(user->server, CMD_NICK, cptr,
                             FLAG_LAST_FLAG, FLAG_IPV6,
                             "%s %d %Tu %s %s %s%s%s%s %s%s :%s",
                             cli_name(sptr), cli_hopcount(sptr) + 1,
                             cli_lastnick(sptr),
                             user->username, user->realhost,
                             *tmpstr ? "+" : "", tmpstr, *tmpstr ? " " : "",
                             iptobase64(ip_base64, &cli_ip(sptr), sizeof(ip_base64), 0),
                             NumNick(sptr), cli_info(sptr));

  /* Send user mode to client */
  if (MyUser(sptr))
  {
    static struct Flags flags; /* automatically initialized to zeros */
    /* To avoid sending +r to the client due to auth-on-connect, set
     * the "old" FLAG_ACCOUNT bit to match the client's value.
     */
    if (IsAccount(cptr))
      FlagSet(&flags, FLAG_ACCOUNT);
    else
      FlagClr(&flags, FLAG_ACCOUNT);
    client_set_privs(sptr, NULL, 0);
    send_umode(cptr, sptr, &flags, ALL_UMODES);
    if ((cli_snomask(sptr) != SNO_DEFAULT) && HasFlag(sptr, FLAG_SERVNOTICE))
      send_reply(sptr, RPL_SNOMASK, cli_snomask(sptr), cli_snomask(sptr));
  }
  return 0;
}

/** List of user mode characters. */
static const struct UserMode {
  unsigned int flag; /**< User mode constant. */
  char         c;    /**< Character corresponding to the mode. */
} userModeList[] = {
  { FLAG_OPER,        'o' },
  { FLAG_LOCOP,       'O' },
  { FLAG_INVISIBLE,   'i' },
  { FLAG_WALLOP,      'w' },
  { FLAG_SERVNOTICE,  's' },
  { FLAG_DEAF,        'd' },
  { FLAG_CHSERV,      'k' },
  { FLAG_DEBUG,       'g' },
  { FLAG_ACCOUNT,     'r' },
  { FLAG_HIDDENHOST,  'x' },
  { FLAG_SSLCONN,     'S' },
  { FLAG_ZOMBIE,      'Z' }
};

/** Length of #userModeList. */
#define USERMODELIST_SIZE sizeof(userModeList) / sizeof(struct UserMode)

/*
 * XXX - find a way to get rid of this
 */
/** Nasty global buffer used for communications with umode_str() and others. */
static char umodeBuf[BUFSIZE];

/** Try to set a user's nickname.
 * If \a sptr is a server, the client is being introduced for the first time.
 * @param[in] cptr Client to set nickname.
 * @param[in] sptr Client sending the NICK.
 * @param[in] nick New nickname.
 * @param[in] parc Number of arguments to NICK.
 * @param[in] parv Argument list to NICK.
 * @return CPTR_KILLED if \a cptr was killed, else 0.
 */
int set_nick_name(struct Client* cptr, struct Client* sptr,
                  const char* nick, int parc, char* parv[])
{
  if (IsServer(sptr)) {

    /*
     * A server introducing a new client, change source
     */
    struct Client* new_client = make_client(cptr, STAT_UNKNOWN);
    assert(0 != new_client);

    cli_hopcount(new_client) = atoi(parv[2]);
    cli_lastnick(new_client) = atoi(parv[3]);

    /*
     * Set new nick name.
     */
    strcpy(cli_name(new_client), nick);
    cli_user(new_client) = make_user(new_client);
    cli_user(new_client)->server = sptr;
    SetRemoteNumNick(new_client, parv[parc - 2]);
    /*
     * IP# of remote client
     */
    base64toip(parv[parc - 3], &cli_ip(new_client));

    add_client_to_list(new_client);
    hAddClient(new_client);

    cli_serv(sptr)->ghost = 0;        /* :server NICK means end of net.burst */
    ircd_strncpy(cli_username(new_client), parv[4], USERLEN);
    ircd_strncpy(cli_user(new_client)->username, parv[4], USERLEN);
    ircd_strncpy(cli_user(new_client)->host, parv[5], HOSTLEN);
    ircd_strncpy(cli_user(new_client)->realhost, parv[5], HOSTLEN);
    ircd_strncpy(cli_info(new_client), parv[parc - 1], REALLEN);

    Count_newremoteclient(UserStats, sptr);

    if (parc > 7 && *parv[6] == '+') {
      /* (parc-4) -3 for the ip, numeric nick, realname */
      set_user_mode(cptr, new_client, parc-7, parv+4, ALLOWMODES_ANY);
    }

    return register_user(cptr, new_client);
  }
  else if ((cli_name(sptr))[0]) {
    /*
     * Client changing its nick
     *
     * If the client belongs to me, then check to see
     * if client is on any channels where it is currently
     * banned.  If so, do not allow the nick change to occur.
     */
    if (MyUser(sptr)) {
      const char* channel_name;
      struct Membership *member;
      if ((channel_name = find_no_nickchange_channel(sptr))) {
        return send_reply(cptr, ERR_BANNICKCHANGE, channel_name);
      }
      /*
       * Refuse nick change if the last nick change was less
       * then 30 seconds ago. This is intended to get rid of
       * clone bots doing NICK FLOOD. -SeKs
       * If someone didn't change their nick for more then 60 seconds
       * however, allow to do two nick changes immediately after another
       * before limiting the nick flood. -Run
       */
      if (CurrentTime < cli_nextnick(cptr))
      {
        cli_nextnick(cptr) += 2;
        send_reply(cptr, ERR_NICKTOOFAST, parv[1],
                   cli_nextnick(cptr) - CurrentTime);
        /* Send error message */
        sendcmdto_one(cptr, CMD_NICK, cptr, "%s", cli_name(cptr));
        /* bounce NICK to user */
        return 0;                /* ignore nick change! */
      }
      else {
        /* Limit total to 1 change per NICK_DELAY seconds: */
        cli_nextnick(cptr) += NICK_DELAY;
        /* However allow _maximal_ 1 extra consecutive nick change: */
        if (cli_nextnick(cptr) < CurrentTime)
          cli_nextnick(cptr) = CurrentTime;
      }
      /* Invalidate all bans against the user so we check them again */
      for (member = (cli_user(cptr))->channel; member;
	   member = member->next_channel)
	ClearBanValid(member);
    }
    /*
     * Also set 'lastnick' to current time, if changed.
     */
    if (0 != ircd_strcmp(parv[0], nick))
      cli_lastnick(sptr) = (sptr == cptr) ? TStime() : atoi(parv[2]);

    /*
     * Client just changing his/her nick. If he/she is
     * on a channel, send note of change to all clients
     * on that channel. Propagate notice to other servers.
     */
    if (IsUser(sptr)) {
      sendcmdto_common_channels_butone(sptr, CMD_NICK, NULL, ":%s", nick);
      add_history(sptr, 1);
      sendcmdto_serv_butone(sptr, CMD_NICK, cptr, "%s %Tu", nick,
                            cli_lastnick(sptr));
    }
    else
      sendcmdto_one(sptr, CMD_NICK, sptr, ":%s", nick);

    if ((cli_name(sptr))[0])
      hRemClient(sptr);
    strcpy(cli_name(sptr), nick);
    hAddClient(sptr);
  }
  else {
    /* Local client setting NICK the first time */
    strcpy(cli_name(sptr), nick);
    hAddClient(sptr);
    return auth_set_nick(cli_auth(sptr), nick);
  }
  return 0;
}

/** Calculate the hash value for a target.
 * @param[in] target Pointer to target, cast to unsigned int.
 * @return Hash value constructed from the pointer.
 */
static unsigned char hash_target(unsigned int target)
{
  return (unsigned char) (target >> 16) ^ (target >> 8);
}

/** Records \a target as a recent target for \a sptr.
 * @param[in] sptr User who has sent to a new target.
 * @param[in] target Target to add.
 */
void
add_target(struct Client *sptr, void *target)
{
  /* Ok, this shouldn't work esp on alpha
  */
  unsigned char  hash = hash_target((unsigned long) target);
  unsigned char* targets;
  int            i;
  assert(0 != sptr);
  assert(cli_local(sptr));

  targets = cli_targets(sptr);

  /* 
   * Already in table?
   */
  for (i = 0; i < MAXTARGETS; ++i) {
    if (targets[i] == hash)
      return;
  }
  /*
   * New target
   */
  memmove(&targets[RESERVEDTARGETS + 1],
          &targets[RESERVEDTARGETS], MAXTARGETS - RESERVEDTARGETS - 1);
  targets[RESERVEDTARGETS] = hash;
}

/** Check whether \a sptr can send to or join \a target yet.
 * @param[in] sptr User trying to join a channel or send a message.
 * @param[in] target Target of the join or message.
 * @param[in] name Name of the target.
 * @param[in] created If non-zero, trying to join a new channel.
 * @return Non-zero if too many target changes; zero if okay to send.
 */
int check_target_limit(struct Client *sptr, void *target, const char *name,
    int created)
{
  unsigned char hash = hash_target((unsigned long) target);
  int            i;
  unsigned char* targets;

  assert(0 != sptr);
  assert(cli_local(sptr));
  targets = cli_targets(sptr);

  /*
   * Same target as last time?
   */
  if (targets[0] == hash)
    return 0;
  for (i = 1; i < MAXTARGETS; ++i) {
    if (targets[i] == hash) {
      memmove(&targets[1], &targets[0], i);
      targets[0] = hash;
      return 0;
    }
  }
  /*
   * New target
   */
  if (!created) {
    if (CurrentTime < cli_nexttarget(sptr)) {
      /* If user is invited to channel, give him/her a free target */
      if (IsChannelName(name) && IsInvited(sptr, target))
        return 0;

      if (cli_nexttarget(sptr) - CurrentTime < TARGET_DELAY + 8) {
        /*
         * No server flooding
         */
        cli_nexttarget(sptr) += 2;
        send_reply(sptr, ERR_TARGETTOOFAST, name,
                   cli_nexttarget(sptr) - CurrentTime);
      }
      return 1;
    }
    else {
      cli_nexttarget(sptr) += TARGET_DELAY;
      if (cli_nexttarget(sptr) < CurrentTime - (TARGET_DELAY * (MAXTARGETS - 1)))
        cli_nexttarget(sptr) = CurrentTime - (TARGET_DELAY * (MAXTARGETS - 1));
    }
  }
  memmove(&targets[1], &targets[0], MAXTARGETS - 1);
  targets[0] = hash;
  return 0;
}

/** Allows a channel operator to avoid target change checks when
 * sending messages to users on their channel.
 * @param[in] source User sending the message.
 * @param[in] nick Destination of the message.
 * @param[in] channel Name of channel being sent to.
 * @param[in] text Message to send.
 * @param[in] is_notice If non-zero, use CNOTICE instead of CPRIVMSG.
 */
/* Added 971023 by Run. */
int whisper(struct Client* source, const char* nick, const char* channel,
            const char* text, int is_notice)
{
  struct Client*     dest;
  struct Channel*    chptr;
  struct Membership* membership;

  assert(0 != source);
  assert(0 != nick);
  assert(0 != channel);
  assert(MyUser(source));

  if (!(dest = FindUser(nick))) {
    return send_reply(source, ERR_NOSUCHNICK, nick);
  }
  if (!(chptr = FindChannel(channel))) {
    return send_reply(source, ERR_NOSUCHCHANNEL, channel);
  }
  /*
   * compare both users channel lists, instead of the channels user list
   * since the link is the same, this should be a little faster for channels
   * with a lot of users
   */
  for (membership = cli_user(source)->channel; membership; membership = membership->next_channel) {
    if (chptr == membership->channel)
      break;
  }
  if (0 == membership) {
    return send_reply(source, ERR_NOTONCHANNEL, chptr->chname);
  }
  if (!IsVoicedOrOpped(membership)) {
    return send_reply(source, ERR_VOICENEEDED, chptr->chname);
  }
  /*
   * lookup channel in destination
   */
  assert(0 != cli_user(dest));
  for (membership = cli_user(dest)->channel; membership; membership = membership->next_channel) {
    if (chptr == membership->channel)
      break;
  }
  if (0 == membership || IsZombie(membership)) {
    return send_reply(source, ERR_USERNOTINCHANNEL, cli_name(dest), chptr->chname);
  }
  if (is_silenced(source, dest))
    return 0;
          
  if (is_notice)
    sendcmdto_one(source, CMD_NOTICE, dest, "%C :%s", dest, text);
  else
  {
    if (cli_user(dest)->away)
      send_reply(source, RPL_AWAY, cli_name(dest), cli_user(dest)->away);
    sendcmdto_one(source, CMD_PRIVATE, dest, "%C :%s", dest, text);
  }
  return 0;
}


/** Send a user mode change for \a cptr to neighboring servers.
 * @param[in] cptr User whose mode is changing.
 * @param[in] sptr Client who sent us the mode change message.
 * @param[in] old Prior set of user flags.
 * @param[in] prop If non-zero, also include FLAG_OPER.
 */
void send_umode_out(struct Client *cptr, struct Client *sptr,
                    struct Flags *old, int prop)
{
  int i;
  struct Client *acptr;

  send_umode(NULL, sptr, old, prop ? SEND_UMODES : SEND_UMODES_BUT_OPER);

  for (i = HighestFd; i >= 0; i--)
  {
    if ((acptr = LocalClientArray[i]) && IsServer(acptr) &&
        (acptr != cptr) && (acptr != sptr) && check_forward_to_server_route(sptr, acptr) && *umodeBuf)
      sendcmdto_one(sptr, CMD_MODE, acptr, "%s :%s", cli_name(sptr), umodeBuf);
  }
  if (cptr && MyUser(cptr))
    send_umode(cptr, sptr, old, ALL_UMODES);
}


/** Call \a fmt for each Client named in \a names.
 * @param[in] sptr Client requesting information.
 * @param[in] names Space-delimited list of nicknames.
 * @param[in] rpl Base reply string for messages.
 * @param[in] fmt Formatting callback function.
 */
void send_user_info(struct Client* sptr, char* names, int rpl, InfoFormatter fmt)
{
  char*          name;
  char*          p = 0;
  int            arg_count = 0;
  int            users_found = 0;
  struct Client* acptr;
  struct MsgBuf* mb;

  assert(0 != sptr);
  assert(0 != names);
  assert(0 != fmt);

  mb = msgq_make(sptr, rpl_str(rpl), cli_name(&me), cli_name(sptr));

  for (name = ircd_strtok(&p, names, " "); name; name = ircd_strtok(&p, 0, " ")) {
    if ((acptr = FindUser(name))) {
      if (users_found++)
	msgq_append(0, mb, " ");
      (*fmt)(acptr, sptr, mb);
    }
    if (5 == ++arg_count)
      break;
  }
  send_buffer(sptr, mb, 0);
  msgq_clean(mb);
}

/** Set \a flag on \a cptr and possibly hide the client's hostmask.
 * @param[in,out] cptr User who is getting a new flag.
 * @param[in] flag Some flag that affects host-hiding (FLAG_HIDDENHOST, FLAG_ACCOUNT).
 * @return Zero.
 */
int
hide_hostmask(struct Client *cptr, unsigned int flag)
{
  struct Membership *chan;

  switch (flag) {
  case FLAG_HIDDENHOST:
    /* Local users cannot set +x unless FEAT_HOST_HIDING is true. */
    if (MyConnect(cptr) && !feature_bool(FEAT_HOST_HIDING))
      return 0;
    break;
  case FLAG_ACCOUNT:
    /* Invalidate all bans against the user so we check them again */
    for (chan = (cli_user(cptr))->channel; chan;
         chan = chan->next_channel)
      ClearBanValid(chan);
    break;
  default:
    return 0;
  }

  SetFlag(cptr, flag);
  if (!HasFlag(cptr, FLAG_HIDDENHOST) || !HasFlag(cptr, FLAG_ACCOUNT))
    return 0;

  sendcmdto_common_channels_butone(cptr, CMD_QUIT, cptr, ":Registered");
  ircd_snprintf(0, cli_user(cptr)->host, HOSTLEN, "%s.%s",
                cli_user(cptr)->account, feature_str(FEAT_HIDDEN_HOST));

  /* ok, the client is now fully hidden, so let them know -- hikari */
  if (MyConnect(cptr))
   send_reply(cptr, RPL_HOSTHIDDEN, cli_user(cptr)->host);

  /*
   * Go through all channels the client was on, rejoin him
   * and set the modes, if any
   */
  for (chan = cli_user(cptr)->channel; chan; chan = chan->next_channel)
  {
    if (IsZombie(chan))
      continue;
    /* Send a JOIN unless the user's join has been delayed. */
    if (!IsDelayedJoin(chan))
      sendcmdto_channel_butserv_butone(cptr, CMD_JOIN, chan->channel, cptr, 0,
                                         "%H", chan->channel);
    if (IsChanOp(chan) && HasVoice(chan))
      sendcmdto_channel_butserv_butone(&his, CMD_MODE, chan->channel, cptr, 0,
                                       "%H +ov %C %C", chan->channel, cptr,
                                       cptr);
    else if (IsChanOp(chan) || HasVoice(chan))
      sendcmdto_channel_butserv_butone(&his, CMD_MODE, chan->channel, cptr, 0,
        "%H +%c %C", chan->channel, IsChanOp(chan) ? 'o' : 'v', cptr);
  }
  return 0;
}

/** Set a user's mode.  This function prevents local users from setting
 * unauthorized modes and applies any other side effects of
 * a successful mode change.
 *
 * @param[in] cptr Neighbor that sent the mode change message.
 * @param[in] sptr Source (originator) of the mode change.
 * @param[in] parc Number of parameters in \a parv.
 * @param[in] parv Parameters to MODE.
 * @param[in] allow_modes ALLOWMODES_ANY for any mode, ALLOWMODES_DEFAULT for 
 *                        only permitting legitimate default user modes.
 * @return Zero.
 */
int set_user_mode(struct Client *cptr, struct Client *sptr, int parc, 
		char *parv[], int allow_modes)
{
  char** p;
  char*  m;
  int what;
  int i;
  struct Flags setflags;
  unsigned int tmpmask = 0;
  int snomask_given = 0;
  char buf[BUFSIZE];
  int prop = 0;
  int do_host_hiding = 0;
  char* account = NULL;

  what = MODE_ADD;

  if (parc < 3)
  {
    m = buf;
    *m++ = '+';
    for (i = 0; i < USERMODELIST_SIZE; i++)
    {
      if (HasFlag(sptr, userModeList[i].flag) &&
          userModeList[i].flag != FLAG_ACCOUNT)
        *m++ = userModeList[i].c;
    }
    *m = '\0';
    send_reply(sptr, RPL_UMODEIS, buf);
    if (HasFlag(sptr, FLAG_SERVNOTICE) && MyConnect(sptr)
        && cli_snomask(sptr) !=
        (unsigned int)(IsOper(sptr) ? SNO_OPERDEFAULT : SNO_DEFAULT))
      send_reply(sptr, RPL_SNOMASK, cli_snomask(sptr), cli_snomask(sptr));
    return 0;
  }

  /*
   * find flags already set for user
   * why not just copy them?
   */
  setflags = cli_flags(sptr);

  if (MyConnect(sptr))
    tmpmask = cli_snomask(sptr);

  /*
   * parse mode change string(s)
   */
  for (p = &parv[2]; *p && p<&parv[parc]; p++) {       /* p is changed in loop too */
    for (m = *p; *m; m++) {
      switch (*m) {
      case '+':
        what = MODE_ADD;
        break;
      case '-':
        what = MODE_DEL;
        break;
      case 's':
        if (*(p + 1) && is_snomask(*(p + 1))) {
          snomask_given = 1;
          tmpmask = umode_make_snomask(tmpmask, *++p, what);
          tmpmask &= (IsAnOper(sptr) ? SNO_ALL : SNO_USER);
        }
        else
          tmpmask = (what == MODE_ADD) ?
              (IsAnOper(sptr) ? SNO_OPERDEFAULT : SNO_DEFAULT) : 0;
        if (tmpmask)
	  SetServNotice(sptr);
        else
	  ClearServNotice(sptr);
        break;
      case 'w':
        if (what == MODE_ADD)
          SetWallops(sptr);
        else
          ClearWallops(sptr);
        break;
      case 'o':
        if (what == MODE_ADD)
          SetOper(sptr);
        else {
          ClrFlag(sptr, FLAG_OPER);
          ClrFlag(sptr, FLAG_LOCOP);
          if (MyConnect(sptr))
            tmpmask = cli_snomask(sptr) & ~SNO_OPER;
        }
        break;
      case 'O':
        if (what == MODE_ADD)
          SetLocOp(sptr);
        else
        { 
          ClrFlag(sptr, FLAG_OPER);
          ClrFlag(sptr, FLAG_LOCOP);
          if (MyConnect(sptr))
            tmpmask = cli_snomask(sptr) & ~SNO_OPER;
        }
        break;
      case 'i':
        if (what == MODE_ADD)
          SetInvisible(sptr);
        else
          ClearInvisible(sptr);
        break;
      case 'd':
        if (what == MODE_ADD)
          SetDeaf(sptr);
        else
          ClearDeaf(sptr);
        break;
      case 'k':
        if (what == MODE_ADD)
          SetChannelService(sptr);
        else
          ClearChannelService(sptr);
        break;
      case 'g':
        if (what == MODE_ADD)
          SetDebug(sptr);
        else
          ClearDebug(sptr);
        break;
      case 'x':
        if (what == MODE_ADD)
	  do_host_hiding = 1;
      case 'S':
        if (what == MODE_ADD)
          SetSSLConn(sptr);
        else
          ClearSSLConn(sptr);
        break;
	break;
      case 'r':
	if (*(p + 1) && (what == MODE_ADD)) {
	  account = *(++p);
	  SetAccount(sptr);
	}
	/* There is no -r */
	break;
      case 'Z':
	if (what == MODE_ADD)
	  SetZombieUser(sptr);
	else
	  ClearZombieUser(sptr);
	break;
      default:
        send_reply(sptr, ERR_UMODEUNKNOWNFLAG, *m);
        break;
      }
    }
  }
  /*
   * Evaluate rules for new user mode
   * Stop users making themselves operators too easily:
   */
  if (!IsServer(cptr))
  {
    if (!FlagHas(&setflags, FLAG_OPER) && IsOper(sptr))
      ClearOper(sptr);
    if (!FlagHas(&setflags, FLAG_LOCOP) && IsLocOp(sptr))
      ClearLocOp(sptr);
    if (!FlagHas(&setflags, FLAG_ACCOUNT) && IsAccount(sptr))
      ClrFlag(sptr, FLAG_ACCOUNT);
    if (!FlagHas(&setflags, FLAG_SSLCONN) && IsSSLConn(sptr))
      ClrFlag(sptr, FLAG_SSLCONN);
    else if (FlagHas(&setflags, FLAG_SSLCONN) && !IsSSLConn(sptr))
      SetFlag(sptr, FLAG_SSLCONN);
    /*
     * new umode; servers can set it, local users cannot;
     * prevents users from /kick'ing or /mode -o'ing
     */
    if (!FlagHas(&setflags, FLAG_CHSERV))
      ClearChannelService(sptr);
    /*
     * only send wallops to opers
     */
    if (feature_bool(FEAT_WALLOPS_OPER_ONLY) && !IsAnOper(sptr) &&
	!FlagHas(&setflags, FLAG_WALLOP))
      ClearWallops(sptr);
    if (feature_bool(FEAT_HIS_SNOTICES_OPER_ONLY) && MyConnect(sptr) &&
        !IsAnOper(sptr) && !FlagHas(&setflags, FLAG_SERVNOTICE))
    {
      ClearServNotice(sptr);
      set_snomask(sptr, 0, SNO_SET);
    }
    if (feature_bool(FEAT_HIS_DEBUG_OPER_ONLY) &&
        !IsAnOper(sptr) && !FlagHas(&setflags, FLAG_DEBUG))
      ClearDebug(sptr);
  }
  if (MyConnect(sptr))
  {
    if ((FlagHas(&setflags, FLAG_OPER) || FlagHas(&setflags, FLAG_LOCOP)) &&
        !IsAnOper(sptr))
    {
      cli_handler(sptr) = CLIENT_HANDLER;
      det_confs_butmask(sptr, CONF_CLIENT & ~CONF_OPERATOR);
    }

    if (SendServNotice(sptr))
    {
      if (tmpmask != cli_snomask(sptr))
	set_snomask(sptr, tmpmask, SNO_SET);
      if (cli_snomask(sptr) && snomask_given)
	send_reply(sptr, RPL_SNOMASK, cli_snomask(sptr), cli_snomask(sptr));
    }
    else
      set_snomask(sptr, 0, SNO_SET);
  }
  /*
   * Compare new flags with old flags and send string which
   * will cause servers to update correctly.
   */
  if (!FlagHas(&setflags, FLAG_ACCOUNT) && IsAccount(sptr)) {
      int len = ACCOUNTLEN;
      char *ts;
      if ((ts = strchr(account, ':'))) {
	len = (ts++) - account;
	cli_user(sptr)->acc_create = atoi(ts);
	Debug((DEBUG_DEBUG, "Received timestamped account in user mode; "
	      "account \"%s\", timestamp %Tu", account,
	      cli_user(sptr)->acc_create));
      }
      ircd_strncpy(cli_user(sptr)->account, account, len);
  }
  if (!FlagHas(&setflags, FLAG_HIDDENHOST) && do_host_hiding && allow_modes != ALLOWMODES_DEFAULT)
    hide_hostmask(sptr, FLAG_HIDDENHOST);

  if (IsRegistered(sptr)) {
    if (!FlagHas(&setflags, FLAG_OPER) && IsOper(sptr)) {
      /* user now oper */
      ++UserStats.opers;
      client_set_privs(sptr, NULL, 0); /* may set propagate privilege */
    }
    /* remember propagate privilege setting */
    if (HasPriv(sptr, PRIV_PROPAGATE)) {
      prop = 1;
    }
    if ((FlagHas(&setflags, FLAG_OPER) || FlagHas(&setflags, FLAG_LOCOP))
        && !IsAnOper(sptr)) {
      if (FlagHas(&setflags, FLAG_OPER)) {
        /* user no longer (global) oper */
        assert(UserStats.opers > 0);
        --UserStats.opers;
      }
      client_set_privs(sptr, NULL, 0); /* will clear propagate privilege */
    }
    if (FlagHas(&setflags, FLAG_INVISIBLE) && !IsInvisible(sptr)) {
      assert(UserStats.inv_clients > 0);
      --UserStats.inv_clients;
    }
    if (!FlagHas(&setflags, FLAG_INVISIBLE) && IsInvisible(sptr)) {
      ++UserStats.inv_clients;
    }
    assert(UserStats.opers <= UserStats.clients + UserStats.unknowns);
    assert(UserStats.inv_clients <= UserStats.clients + UserStats.unknowns);
    send_umode_out(cptr, sptr, &setflags, prop);
  }

  return 0;
}

/** Build a mode string to describe modes for \a cptr.
 * @param[in] cptr Some user.
 * @return Pointer to a static buffer.
 */
char *umode_str(struct Client *cptr)
{
  /* Maximum string size: "owidgrx\0" */
  char *m = umodeBuf;
  int i;
  struct Flags c_flags = cli_flags(cptr);

  if (!HasPriv(cptr, PRIV_PROPAGATE))
    FlagClr(&c_flags, FLAG_OPER);

  for (i = 0; i < USERMODELIST_SIZE; ++i)
  {
    if (FlagHas(&c_flags, userModeList[i].flag) &&
        userModeList[i].flag >= FLAG_GLOBAL_UMODES)
      *m++ = userModeList[i].c;
  }

  if (IsAccount(cptr))
  {
    char* t = cli_user(cptr)->account;

    *m++ = ' ';
    while ((*m++ = *t++))
      ; /* Empty loop */

    if (cli_user(cptr)->acc_create) {
      char nbuf[20];
      Debug((DEBUG_DEBUG, "Sending timestamped account in user mode for "
	     "account \"%s\"; timestamp %Tu", cli_user(cptr)->account,
	     cli_user(cptr)->acc_create));
      ircd_snprintf(0, t = nbuf, sizeof(nbuf), ":%Tu",
		    cli_user(cptr)->acc_create);
      m--; /* back up over previous nul-termination */
      while ((*m++ = *t++))
	; /* Empty loop */
    }
  }

  *m = '\0';

  return umodeBuf;                /* Note: static buffer, gets
                                   overwritten by send_umode() */
}

/** Send a mode change string for \a sptr to \a cptr.
 * @param[in] cptr Destination of mode change message.
 * @param[in] sptr User whose mode has changed.
 * @param[in] old Pre-change set of modes for \a sptr.
 * @param[in] sendset One of ALL_UMODES, SEND_UMODES_BUT_OPER,
 * SEND_UMODES, to select which changed user modes to send.
 */
void send_umode(struct Client *cptr, struct Client *sptr, struct Flags *old,
                int sendset)
{
  int i;
  int flag;
  char *m;
  int what = MODE_NULL;

  /*
   * Build a string in umodeBuf to represent the change in the user's
   * mode between the new (cli_flags(sptr)) and 'old', but skipping
   * the modes indicated by sendset.
   */
  m = umodeBuf;
  *m = '\0';
  for (i = 0; i < USERMODELIST_SIZE; ++i)
  {
    flag = userModeList[i].flag;
    if (FlagHas(old, flag)
        == HasFlag(sptr, flag))
      continue;
    switch (sendset)
    {
    case ALL_UMODES:
      break;
    case SEND_UMODES_BUT_OPER:
      if (flag == FLAG_OPER)
        continue;
      /* and fall through */
    case SEND_UMODES:
      if (flag < FLAG_GLOBAL_UMODES)
        continue;
      break;      
    }
    if (FlagHas(old, flag))
    {
      if (what == MODE_DEL)
        *m++ = userModeList[i].c;
      else
      {
        what = MODE_DEL;
        *m++ = '-';
        *m++ = userModeList[i].c;
      }
    }
    else /* !FlagHas(old, flag) */
    {
      if (what == MODE_ADD)
        *m++ = userModeList[i].c;
      else
      {
        what = MODE_ADD;
        *m++ = '+';
        *m++ = userModeList[i].c;
      }
    }
  }
  *m = '\0';
  if (*umodeBuf && cptr)
    sendcmdto_one(sptr, CMD_MODE, cptr, "%s :%s", cli_name(sptr), umodeBuf);
}

/**
 * Check to see if this resembles a sno_mask.  It is if 1) there is
 * at least one digit and 2) The first digit occurs before the first
 * alphabetic character.
 * @param[in] word Word to check for sno_mask-ness.
 * @return Non-zero if \a word looks like a server notice mask; zero if not.
 */
int is_snomask(char *word)
{
  if (word)
  {
    for (; *word; word++)
      if (IsDigit(*word))
        return 1;
      else if (IsAlpha(*word))
        return 0;
  }
  return 0;
}

/** Update snomask \a oldmask according to \a arg and \a what.
 * @param[in] oldmask Original user mask.
 * @param[in] arg Update string (either a number or '+'/'-' followed by a number).
 * @param[in] what MODE_ADD if adding the mask.
 * @return New value of service notice mask.
 */
unsigned int umode_make_snomask(unsigned int oldmask, char *arg, int what)
{
  unsigned int sno_what;
  unsigned int newmask;
  if (*arg == '+')
  {
    arg++;
    if (what == MODE_ADD)
      sno_what = SNO_ADD;
    else
      sno_what = SNO_DEL;
  }
  else if (*arg == '-')
  {
    arg++;
    if (what == MODE_ADD)
      sno_what = SNO_DEL;
    else
      sno_what = SNO_ADD;
  }
  else
    sno_what = (what == MODE_ADD) ? SNO_SET : SNO_DEL;
  /* pity we don't have strtoul everywhere */
  newmask = (unsigned int)atoi(arg);
  if (sno_what == SNO_DEL)
    newmask = oldmask & ~newmask;
  else if (sno_what == SNO_ADD)
    newmask |= oldmask;
  return newmask;
}

/** Remove \a cptr from the singly linked list \a list.
 * @param[in] cptr Client to remove from list.
 * @param[in,out] list Pointer to head of list containing \a cptr.
 */
static void delfrom_list(struct Client *cptr, struct SLink **list)
{
  struct SLink* tmp;
  struct SLink* prv = NULL;

  for (tmp = *list; tmp; tmp = tmp->next) {
    if (tmp->value.cptr == cptr) {
      if (prv)
        prv->next = tmp->next;
      else
        *list = tmp->next;
      free_link(tmp);
      break;
    }
    prv = tmp;
  }
}

/** Set \a cptr's server notice mask, according to \a what.
 * @param[in,out] cptr Client whose snomask is updating.
 * @param[in] newmask Base value for new snomask.
 * @param[in] what One of SNO_ADD, SNO_DEL, SNO_SET, to choose operation.
 */
void set_snomask(struct Client *cptr, unsigned int newmask, int what)
{
  unsigned int oldmask, diffmask;        /* unsigned please */
  int i;
  struct SLink *tmp;

  oldmask = cli_snomask(cptr);

  if (what == SNO_ADD)
    newmask |= oldmask;
  else if (what == SNO_DEL)
    newmask = oldmask & ~newmask;
  else if (what != SNO_SET)        /* absolute set, no math needed */
    sendto_opmask_butone(0, SNO_OLDSNO, "setsnomask called with %d ?!", what);

  newmask &= (IsAnOper(cptr) ? SNO_ALL : SNO_USER);

  diffmask = oldmask ^ newmask;

  for (i = 0; diffmask >> i; i++) {
    if (((diffmask >> i) & 1))
    {
      if (((newmask >> i) & 1))
      {
        tmp = make_link();
        tmp->next = opsarray[i];
        tmp->value.cptr = cptr;
        opsarray[i] = tmp;
      }
      else
        /* not real portable :( */
        delfrom_list(cptr, &opsarray[i]);
    }
  }
  cli_snomask(cptr) = newmask;
}

/** Check whether \a sptr is allowed to send a message to \a acptr.
 * If \a sptr is a remote user, it means some server has an outdated
 * SILENCE list for \a acptr, so send the missing SILENCE mask(s) back
 * in the direction of \a sptr.  Skip the check if \a sptr is a server.
 * @param[in] sptr Client trying to send a message.
 * @param[in] acptr Destination of message.
 * @return Non-zero if \a sptr is SILENCEd by \a acptr, zero if not.
 */
int is_silenced(struct Client *sptr, struct Client *acptr)
{
  struct Ban *found;
  struct User *user;
  size_t buf_used, slen;
  char buf[BUFSIZE];

  if (IsServer(sptr) || !(user = cli_user(acptr))
      || !(found = find_ban(sptr, user->silence)))
    return 0;
  assert(!(found->flags & BAN_EXCEPTION));
  if (!MyConnect(sptr)) {
    /* Buffer positive silence to send back. */
    buf_used = strlen(found->banstr);
    memcpy(buf, found->banstr, buf_used);
    /* Add exceptions to buffer. */
    for (found = user->silence; found; found = found->next) {
      if (!(found->flags & BAN_EXCEPTION))
        continue;
      slen = strlen(found->banstr);
      if (buf_used + slen + 4 > 400) {
        buf[buf_used] = '\0';
        sendcmdto_one(acptr, CMD_SILENCE, cli_from(sptr), "%C %s", sptr, buf);
        buf_used = 0;
      }
      if (buf_used)
        buf[buf_used++] = ',';
      buf[buf_used++] = '+';
      buf[buf_used++] = '~';
      memcpy(buf + buf_used, found->banstr, slen);
      buf_used += slen;
    }
    /* Flush silence buffer. */
    if (buf_used) {
      buf[buf_used] = '\0';
      sendcmdto_one(acptr, CMD_SILENCE, cli_from(sptr), "%C %s", sptr, buf);
      buf_used = 0;
    }
  }
  return 1;
}

/** Send RPL_ISUPPORT lines to \a cptr.
 * @param[in] cptr Client to send ISUPPORT to.
 * @return Zero.
 */
int
send_supported(struct Client *cptr)
{
  char featurebuf[512];

  ircd_snprintf(0, featurebuf, sizeof(featurebuf), FEATURES1, FEATURESVALUES1);
  send_reply(cptr, RPL_ISUPPORT, featurebuf);
  ircd_snprintf(0, featurebuf, sizeof(featurebuf), FEATURES2, FEATURESVALUES2);
  send_reply(cptr, RPL_ISUPPORT, featurebuf);

  return 0; /* convenience return, if it's ever needed */
}

/* vim: shiftwidth=2 
 */ <|MERGE_RESOLUTION|>--- conflicted
+++ resolved
@@ -407,20 +407,7 @@
   }
   else {
     struct Client *acptr = user->server;
-<<<<<<< HEAD
-
-    if (cli_from(acptr) != cli_from(sptr))
-    {
-      sendcmdto_one(&me, CMD_KILL, cptr, "%C :%s (%s != %s[%s])",
-                    sptr, cli_name(&me), cli_name(user->server), cli_name(cli_from(acptr)),
-                    cli_sockhost(cli_from(acptr)));
-      SetFlag(sptr, FLAG_KILLED);
-      return exit_client_msg(cptr, sptr, &me, "NICK server wrong direction");
-    }
-    else if (HasFlag(acptr, FLAG_TS8))
-=======
     if (HasFlag(acptr, FLAG_TS8))
->>>>>>> b2e39441
       SetFlag(sptr, FLAG_TS8);
 
     /*

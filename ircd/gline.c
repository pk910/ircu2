/*
 * IRC - Internet Relay Chat, ircd/gline.c
 * Copyright (C) 1990 Jarkko Oikarinen and
 *                    University of Oulu, Finland
 *
 * This program is free software; you can redistribute it and/or modify
 * it under the terms of the GNU General Public License as published by
 * the Free Software Foundation; either version 2, or (at your option)
 * any later version.
 *
 * This program is distributed in the hope that it will be useful,
 * but WITHOUT ANY WARRANTY; without even the implied warranty of
 * MERCHANTABILITY or FITNESS FOR A PARTICULAR PURPOSE.  See the
 * GNU General Public License for more details.
 *
 * You should have received a copy of the GNU General Public License
 * along with this program; if not, write to the Free Software
 * Foundation, Inc., 675 Mass Ave, Cambridge, MA 02139, USA.
 */
/** @file
 * @brief Implementation of Gline manipulation functions.
 * @version $Id$
 */
#include "config.h"

#include "gline.h"
#include "channel.h"
#include "client.h"
#include "ircd.h"
#include "ircd_alloc.h"
#include "ircd_features.h"
#include "ircd_log.h"
#include "ircd_reply.h"
#include "ircd_snprintf.h"
#include "ircd_string.h"
#include "match.h"
#include "numeric.h"
#include "s_bsd.h"
#include "s_debug.h"
#include "s_misc.h"
#include "s_stats.h"
#include "send.h"
#include "struct.h"
#include "sys.h"
#include "msg.h"
#include "numnicks.h"
#include "numeric.h"

/* #include <assert.h> -- Now using assert in ircd_log.h */
#include <string.h>
#include <stdio.h>
#include <stdlib.h>

#define CHECK_APPROVED	   0	/**< Mask is acceptable */
#define CHECK_OVERRIDABLE  1	/**< Mask is acceptable, but not by default */
#define CHECK_REJECTED	   2	/**< Mask is totally unacceptable */

#define MASK_WILD_0	0x01	/**< Wildcards in the last position */
#define MASK_WILD_1	0x02	/**< Wildcards in the next-to-last position */

#define MASK_WILD_MASK	0x03	/**< Mask out the positional wildcards */

#define MASK_WILDS	0x10	/**< Mask contains wildcards */
#define MASK_IP		0x20	/**< Mask is an IP address */
#define MASK_HALT	0x40	/**< Finished processing mask */
#define ONE_MONTH	(30 * 24 * 3600) /**< Number of seconds in 30 days */

/** List of user G-lines. */
static struct Gline* GlobalGlineList  = 0;
/** List of BadChan G-lines. */
static struct Gline* BadChanGlineList = 0;

/** Iterate through \a list of G-lines.  Use this like a for loop,
 * i.e., follow it with braces and use whatever you passed as \a gl
 * as a single G-line to be acted upon.
 *
 * @param[in] list List of G-lines to iterate over.
 * @param[in] gl Name of a struct Gline pointer variable that will be made to point to the G-lines in sequence.
 * @param[in] next Name of a scratch struct Gline pointer variable.
 */
/* There is some subtlety here with the boolean operators:
 * (x || 1) is used to continue in a logical-and series even when !x.
 * (x && 0) is used to continue in a logical-or series even when x.
 */
#define gliter(list, gl, next)				\
  /* Iterate through the G-lines in the list */		\
  for ((gl) = (list); (gl); (gl) = (next))		\
    /* Figure out the next pointer in list... */	\
    if ((((next) = (gl)->gl_next) || 1) &&		\
	/* Then see if it's expired */			\
	(gl)->gl_lifetime <= CurrentTime)		\
      /* Record has expired, so free the G-line */	\
      gline_free((gl));					\
    /* See if we need to expire the G-line */		\
    else if ((((gl)->gl_expire > CurrentTime) ||        \
	      (((gl)->gl_flags &= ~GLINE_ACTIVE) && 0) ||	\
	      ((gl)->gl_state = GLOCAL_GLOBAL)) && 0)	\
      ; /* empty statement */				\
    else

/** Count number of users who match \a mask.
 * @param[in] mask user\@host or user\@ip mask to check.
 * @return Count of matching users.
 */
static int
count_users(char *mask)
{
  struct Client *acptr;
  int count = 0;
  char namebuf[USERLEN + HOSTLEN + 2];
  char ipbuf[USERLEN + SOCKIPLEN + 2];

  for (acptr = GlobalClientList; acptr; acptr = cli_next(acptr)) {
    if (!IsUser(acptr))
      continue;

    ircd_snprintf(0, namebuf, sizeof(namebuf), "%s@%s",
		  cli_user(acptr)->username, cli_user(acptr)->host);
    ircd_snprintf(0, ipbuf, sizeof(ipbuf), "%s@%s", cli_user(acptr)->username,
		  ircd_ntoa(&cli_ip(acptr)));

    if (!match(mask, namebuf) || !match(mask, ipbuf))
      count++;
  }

  return count;
}

/** Count number of users with a realname matching \a mask.
 * @param[in] mask Wildcard mask to match against realnames.
 * @return Count of matching users.
 */
static int
count_realnames(const char *mask)
{
  struct Client *acptr;
  int minlen;
  int count;
  char cmask[BUFSIZE];

  count = 0;
  matchcomp(cmask, &minlen, NULL, mask);
  for (acptr = GlobalClientList; acptr; acptr = cli_next(acptr)) {
    if (!IsUser(acptr))
      continue;
    if (strlen(cli_info(acptr)) < (unsigned int)minlen)
      continue;
    if (!matchexec(cli_info(acptr), cmask, minlen))
      count++;
  }
  return count;
}

/** Iterate through \a list of G-lines.  Use this like a for loop,
 * i.e., follow it with braces and use whatever you passed as \a gl
 * as a single G-line to be acted upon.
 *
 * @param[in] list List of G-lines to iterate over.
 * @param[in] gl Name of a struct Gline pointer variable that will be made to point to the G-lines in sequence.
 * @param[in] next Name of a scratch struct Gline pointer variable.
 */
/* There is some subtlety here with the boolean operators:
 * (x || 1) is used to continue in a logical-and series even when !x.
 * (x && 0) is used to continue in a logical-or series even when x.
 */
#define gliter(list, gl, next)				\
  /* Iterate through the G-lines in the list */		\
  for ((gl) = (list); (gl); (gl) = (next))		\
    /* Figure out the next pointer in list... */	\
    if ((((next) = (gl)->gl_next) || 1) &&		\
	/* Then see if it's expired */			\
	(((gl)->gl_lifetime <= TStime()) ||             \
	 (((gl)->gl_expire < TStime() - ONE_MONTH) &&   \
	  ((gl)->gl_lastmod < TStime() - ONE_MONTH))))  \
      /* Record has expired, so free the G-line */	\
      gline_free((gl));					\
    /* See if we need to expire the G-line */		\
    else if ((((gl)->gl_expire > TStime()) ||		\
	      (((gl)->gl_flags &= ~GLINE_ACTIVE) && 0) ||	\
	      ((gl)->gl_state = GLOCAL_GLOBAL)) && 0)	\
      ; /* empty statement */				\
    else

/** Find canonical user and host for a string.
 * If \a userhost starts with '$', assign \a userhost to *user_p and NULL to *host_p.
 * Otherwise, if \a userhost contains '@', assign the earlier part of it to *user_p and the rest to *host_p.
 * Otherwise, assign \a def_user to *user_p and \a userhost to *host_p.
 *
 * @param[in] userhost Input string from user.
 * @param[out] user_p Gets pointer to user (or channel/realname) part of hostmask.
 * @param[out] host_p Gets point to host part of hostmask (may be assigned NULL).
 * @param[in] def_user Default value for user part.
 */
static void
canon_userhost(char *userhost, char **user_p, char **host_p, char *def_user)
{
  char *tmp;

  if (*userhost == '$') {
    *user_p = userhost;
    *host_p = NULL;
    return;
  }

  if (!(tmp = strchr(userhost, '@'))) {
    *user_p = def_user;
    *host_p = userhost;
  } else {
    *user_p = userhost;
    *(tmp++) = '\0';
    *host_p = tmp;
  }
}

/** Create a Gline structure.
 * @param[in] user User part of mask.
 * @param[in] host Host part of mask (NULL if not applicable).
 * @param[in] reason Reason for G-line.
 * @param[in] expire Expiration timestamp.
 * @param[in] lastmod Last modification timestamp.
 * @param[in] flags Bitwise combination of GLINE_* bits.
 * @return Newly allocated G-line.
 */
static struct Gline *
make_gline(char *user, char *host, char *reason, time_t expire, time_t lastmod,
	   time_t lifetime, unsigned int flags)
{
  struct Gline *gline;
<<<<<<< HEAD
=======

  assert(0 != expire);
>>>>>>> ac4bb6a0

  gline = (struct Gline *)MyMalloc(sizeof(struct Gline)); /* alloc memory */
  assert(0 != gline);

  DupString(gline->gl_reason, reason); /* initialize gline... */
  gline->gl_expire = expire;
  gline->gl_lifetime = lifetime;
  gline->gl_lastmod = lastmod;
  gline->gl_flags = flags & GLINE_MASK;
  gline->gl_state = GLOCAL_GLOBAL; /* not locally modified */

  if (flags & GLINE_BADCHAN) { /* set a BADCHAN gline */
    DupString(gline->gl_user, user); /* first, remember channel */
    gline->gl_host = NULL;

    gline->gl_next = BadChanGlineList; /* then link it into list */
    gline->gl_prev_p = &BadChanGlineList;
    if (BadChanGlineList)
      BadChanGlineList->gl_prev_p = &gline->gl_next;
    BadChanGlineList = gline;
  } else {
    DupString(gline->gl_user, user); /* remember them... */
    if (*user != '$')
      DupString(gline->gl_host, host);
    else
      gline->gl_host = NULL;

    if (*user != '$' && ipmask_parse(host, &gline->gl_addr, &gline->gl_bits))
      gline->gl_flags |= GLINE_IPMASK;

    gline->gl_next = GlobalGlineList; /* then link it into list */
    gline->gl_prev_p = &GlobalGlineList;
    if (GlobalGlineList)
      GlobalGlineList->gl_prev_p = &gline->gl_next;
    GlobalGlineList = gline;
  }

  return gline;
}

/** Check local clients against a new G-line.
 * If the G-line is inactive or a badchan, return immediately.
 * Otherwise, if any users match it, disconnect them.
 * @param[in] cptr Peer connect that sent the G-line.
 * @param[in] sptr Client that originated the G-line.
 * @param[in] gline New G-line to check.
 * @return Zero, unless \a sptr G-lined himself, in which case CPTR_KILLED.
 */
static int
do_gline(struct Client *cptr, struct Client *sptr, struct Gline *gline)
{
  struct Client *acptr;
  int fd, retval = 0, tval;

  if (feature_bool(FEAT_DISABLE_GLINES))
    return 0; /* G-lines are disabled */

  if (GlineIsBadChan(gline)) /* no action taken on badchan glines */
    return 0;
  if (!GlineIsActive(gline)) /* no action taken on inactive glines */
    return 0;

  for (fd = HighestFd; fd >= 0; --fd) {
    /*
     * get the users!
     */
    if ((acptr = LocalClientArray[fd])) {
      if (!cli_user(acptr))
	continue;

      if (GlineIsRealName(gline)) { /* Realname Gline */
	Debug((DEBUG_DEBUG,"Realname Gline: %s %s",(cli_info(acptr)),
					gline->gl_user+2));
        if (match(gline->gl_user+2, cli_info(acptr)) != 0)
            continue;
        Debug((DEBUG_DEBUG,"Matched!"));
      } else { /* Host/IP gline */
        if (cli_user(acptr)->username &&
            match(gline->gl_user, (cli_user(acptr))->username) != 0)
          continue;

        if (GlineIsIpMask(gline)) {
          if (!ipmask_check(&cli_ip(acptr), &gline->gl_addr, gline->gl_bits))
            continue;
        }
        else {
          if (match(gline->gl_host, cli_sockhost(acptr)) != 0)
            continue;
        }
      }

      /* ok, here's one that got G-lined */
      send_reply(acptr, SND_EXPLICIT | ERR_YOUREBANNEDCREEP, ":%s",
      	   gline->gl_reason);

      /* let the ops know about it */
      sendto_opmask(0, SNO_GLINE, "G-line active for %s",
                    get_client_name(acptr, SHOW_IP));

      /* and get rid of him */
      if ((tval = exit_client_msg(cptr, acptr, &me, "G-lined (%s)",
          gline->gl_reason)))
        retval = tval; /* retain killed status */
    }
  }
  return retval;
}

/**
 * Implements the mask checking applied to local G-lines.
 * Basically, host masks must have a minimum of two non-wild domain
 * fields, and IP masks must have a minimum of 16 bits.  If the mask
 * has even one wild-card, OVERRIDABLE is returned, assuming the other
 * check doesn't fail.
 * @param[in] mask G-line mask to check.
 * @return One of CHECK_REJECTED, CHECK_OVERRIDABLE, or CHECK_APPROVED.
 */
static int
gline_checkmask(char *mask)
{
  unsigned int flags = MASK_IP;
  unsigned int dots = 0;
  unsigned int ipmask = 0;

  for (; *mask; mask++) { /* go through given mask */
    if (*mask == '.') { /* it's a separator; advance positional wilds */
      flags = (flags & ~MASK_WILD_MASK) | ((flags << 1) & MASK_WILD_MASK);
      dots++;

      if ((flags & (MASK_IP | MASK_WILDS)) == MASK_IP)
	ipmask += 8; /* It's an IP with no wilds, count bits */
    } else if (*mask == '*' || *mask == '?')
      flags |= MASK_WILD_0 | MASK_WILDS; /* found a wildcard */
    else if (*mask == '/') { /* n.n.n.n/n notation; parse bit specifier */
      ++mask;
      ipmask = strtoul(mask, &mask, 10);

      /* sanity-check to date */
      if (*mask || (flags & (MASK_WILDS | MASK_IP)) != MASK_IP)
	return CHECK_REJECTED;
      if (!dots) {
        if (ipmask > 128)
          return CHECK_REJECTED;
        if (ipmask < 128)
          flags |= MASK_WILDS;
      } else {
        if (dots != 3 || ipmask > 32)
          return CHECK_REJECTED;
        if (ipmask < 32)
	  flags |= MASK_WILDS;
      }

      flags |= MASK_HALT; /* Halt the ipmask calculation */
      break; /* get out of the loop */
    } else if (!IsIP6Char(*mask)) {
      flags &= ~MASK_IP; /* not an IP anymore! */
      ipmask = 0;
    }
  }

  /* Sanity-check quads */
  if (dots > 3 || (!(flags & MASK_WILDS) && dots < 3)) {
    flags &= ~MASK_IP;
    ipmask = 0;
  }

  /* update bit count if necessary */
  if ((flags & (MASK_IP | MASK_WILDS | MASK_HALT)) == MASK_IP)
    ipmask += 8;

  /* Check to see that it's not too wide of a mask */
  if (flags & MASK_WILDS &&
      ((!(flags & MASK_IP) && (dots < 2 || flags & MASK_WILD_MASK)) ||
       (flags & MASK_IP && ipmask < 16)))
    return CHECK_REJECTED; /* to wide, reject */

  /* Ok, it's approved; require override if it has wildcards, though */
  return flags & MASK_WILDS ? CHECK_OVERRIDABLE : CHECK_APPROVED;
}

/** Forward a G-line to other servers.
 * @param[in] cptr Client that sent us the G-line.
 * @param[in] sptr Client that originated the G-line.
 * @param[in] gline G-line to forward.
 * @return Zero.
 */
static int
gline_propagate(struct Client *cptr, struct Client *sptr, struct Gline *gline)
{
  if (GlineIsLocal(gline))
    return 0;

  assert(gline->gl_lastmod);

<<<<<<< HEAD
  sendcmdto_serv(sptr, CMD_GLINE, cptr, "* %c%s%s%s %Tu %Tu %Tu :%s",
                 GlineIsRemActive(gline) ? '+' : '-', gline->gl_user,
                 gline->gl_host ? "@" : "",
                 gline->gl_host ? gline->gl_host : "",
                 gline->gl_expire - CurrentTime, gline->gl_lastmod,
                 gline->gl_lifetime, gline->gl_reason);
=======
  sendcmdto_serv_butone(sptr, CMD_GLINE, cptr, "* %c%s%s%s %Tu %Tu %Tu :%s",
			GlineIsRemActive(gline) ? '+' : '-', gline->gl_user,
			gline->gl_host ? "@" : "",
			gline->gl_host ? gline->gl_host : "",
			gline->gl_expire - TStime(), gline->gl_lastmod,
			gline->gl_lifetime, gline->gl_reason);
>>>>>>> ac4bb6a0

  return 0;
}

/** Count number of users who match \a mask.
 * @param[in] mask user\@host or user\@ip mask to check.
 * @param[in] flags Bitmask possibly containing the value GLINE_LOCAL, to limit searches to this server.
 * @return Count of matching users.
 */
static int
count_users(char *mask, int flags)
{
  struct irc_in_addr ipmask;
  struct Client *acptr;
  int count = 0;
  int ipmask_valid;
  char namebuf[USERLEN + HOSTLEN + 2];
  char ipbuf[USERLEN + SOCKIPLEN + 2];
  unsigned char ipmask_len;

  ipmask_valid = ipmask_parse(mask, &ipmask, &ipmask_len);
  for (acptr = GlobalClientList; acptr; acptr = cli_next(acptr)) {
    if (!IsUser(acptr))
      continue;
    if ((flags & GLINE_LOCAL) && !MyConnect(acptr))
      continue;

    ircd_snprintf(0, namebuf, sizeof(namebuf), "%s@%s",
		  cli_user(acptr)->username, cli_user(acptr)->realhost);
    ircd_snprintf(0, ipbuf, sizeof(ipbuf), "%s@%s", cli_user(acptr)->username,
		  ircd_ntoa(&cli_ip(acptr)));

    if (!match(mask, namebuf)
        || !match(mask, ipbuf)
        || (ipmask_valid && ipmask_check(&cli_ip(acptr), &ipmask, ipmask_len)))
      count++;
  }

  return count;
}

/** Count number of users with a realname matching \a mask.
 * @param[in] mask Wildcard mask to match against realnames.
 * @return Count of matching users.
 */
static int
count_realnames(const char *mask)
{
  struct Client *acptr;
  int minlen;
  int count;
  char cmask[BUFSIZE];

  count = 0;
  matchcomp(cmask, &minlen, NULL, mask);
  for (acptr = GlobalClientList; acptr; acptr = cli_next(acptr)) {
    if (!IsUser(acptr))
      continue;
    if (strlen(cli_info(acptr)) < minlen)
      continue;
    if (!matchexec(cli_info(acptr), cmask, minlen))
      count++;
  }
  return count;
}

/** Create a new G-line and add it to global lists.
 * \a userhost may be in one of four forms:
 * \li A channel name, to add a BadChan.
 * \li A string starting with $R and followed by a mask to match against their realname.
 * \li A user\@IP mask (user\@ part optional) to create an IP-based ban.
 * \li A user\@host mask (user\@ part optional) to create a hostname ban.
 *
 * @param[in] cptr Client that sent us the G-line.
 * @param[in] sptr Client that originated the G-line.
 * @param[in] userhost Text mask for the G-line.
 * @param[in] reason Reason for G-line.
 * @param[in] expire Expiration time of G-line.
 * @param[in] lastmod Last modification time of G-line.
 * @param[in] lifetime Lifetime of G-line.
 * @param[in] flags Bitwise combination of GLINE_* flags.
 * @return Zero or CPTR_KILLED, depending on whether \a sptr is suicidal.
 */
int
gline_add(struct Client *cptr, struct Client *sptr, char *userhost,
	  char *reason, time_t expire, time_t lastmod, time_t lifetime,
	  unsigned int flags)
{
  struct Gline *agline;
  char uhmask[USERLEN + HOSTLEN + 2];
  char *user, *host;
  int tmp;

  assert(0 != userhost);
  assert(0 != reason);
  assert(((flags & (GLINE_GLOBAL | GLINE_LOCAL)) == GLINE_GLOBAL) ||
         ((flags & (GLINE_GLOBAL | GLINE_LOCAL)) == GLINE_LOCAL));

  Debug((DEBUG_DEBUG, "gline_add(\"%s\", \"%s\", \"%s\", \"%s\", %Tu, %Tu "
	 "%Tu, 0x%04x)", cli_name(cptr), cli_name(sptr), userhost, reason,
	 expire, lastmod, lifetime, flags));

  Debug((DEBUG_DEBUG, "gline_add(\"%s\", \"%s\", \"%s\", \"%s\", %Tu, %Tu "
	 "%Tu, 0x%04x)", cli_name(cptr), cli_name(sptr), userhost, reason,
	 expire, lastmod, lifetime, flags));

  if (*userhost == '#' || *userhost == '&') {
    if ((flags & GLINE_LOCAL) && !HasPriv(sptr, PRIV_LOCAL_BADCHAN))
      return send_reply(sptr, ERR_NOPRIVILEGES);
    /* Allow maximum channel name length, plus margin for wildcards. */
    if (strlen(userhost+1) >= CHANNELLEN + 6)
      return send_reply(sptr, ERR_LONGMASK);

    flags |= GLINE_BADCHAN;
    user = userhost;
    host = NULL;
  } else if (*userhost == '$') {
    switch (userhost[1]) {
<<<<<<< HEAD
      case 'R': flags |= GLINE_REALNAME; break;
=======
      case 'R':
        /* Allow REALLEN for the real name, plus margin for wildcards. */
        if (strlen(userhost+2) >= REALLEN + 6)
          return send_reply(sptr, ERR_LONGMASK);
        flags |= GLINE_REALNAME;
        break;
>>>>>>> ac4bb6a0
      default:
        /* uh, what to do here? */
        /* The answer, my dear Watson, is we throw a protocol_violation()
           -- hikari */
        if (IsServer(cptr))
          return protocol_violation(sptr,"%s has been smoking the sweet leaf and sent me a whacky gline",cli_name(sptr));
<<<<<<< HEAD
        sendto_opmask(NULL, SNO_GLINE, "%s has been smoking the sweet leaf and sent me a whacky gline", cli_name(sptr));
=======
        sendto_opmask_butone(NULL, SNO_GLINE, "%s has been smoking the sweet leaf and sent me a whacky gline", cli_name(sptr));
>>>>>>> ac4bb6a0
        return 0;
    }
    user = userhost;
    host = NULL;
    if (MyUser(sptr) || (IsUser(sptr) && flags & GLINE_LOCAL)) {
      tmp = count_realnames(userhost + 2);
      if ((tmp >= feature_int(FEAT_GLINEMAXUSERCOUNT))
	  && !(flags & GLINE_OPERFORCE))
	return send_reply(sptr, ERR_TOOMANYUSERS, tmp);
    }
  } else {
    canon_userhost(userhost, &user, &host, "*");
    if (sizeof(uhmask) <
	(unsigned int)ircd_snprintf(0, uhmask, sizeof(uhmask), "%s@%s", user, host))
      return send_reply(sptr, ERR_LONGMASK);
    else if (MyUser(sptr) || (IsUser(sptr) && flags & GLINE_LOCAL)) {
      switch (gline_checkmask(host)) {
      case CHECK_OVERRIDABLE: /* oper overrided restriction */
	if (flags & GLINE_OPERFORCE)
	  break;
	/*FALLTHROUGH*/
      case CHECK_REJECTED:
	return send_reply(sptr, ERR_MASKTOOWIDE, uhmask);
	break;
      }

      if ((tmp = count_users(uhmask, flags)) >=
	  feature_int(FEAT_GLINEMAXUSERCOUNT) && !(flags & GLINE_OPERFORCE))
	return send_reply(sptr, ERR_TOOMANYUSERS, tmp);
    }
  }

  /*
   * You cannot set a negative (or zero) expire time, nor can you set an
   * expiration time for greater than GLINE_MAX_EXPIRE.
   */
  if (!(flags & GLINE_FORCE) &&
<<<<<<< HEAD
      (expire <= CurrentTime || expire > CurrentTime + GLINE_MAX_EXPIRE)) {
=======
      (expire <= TStime() || expire > TStime() + GLINE_MAX_EXPIRE)) {
>>>>>>> ac4bb6a0
    if (!IsServer(sptr) && MyConnect(sptr))
      send_reply(sptr, ERR_BADEXPIRE, expire);
    return 0;
  } else if (expire <= TStime()) {
    /* This expired G-line was forced to be added, so mark it inactive. */
    flags &= ~GLINE_ACTIVE;
  }

  if (!lifetime) /* no lifetime set, use expiration time */
    lifetime = expire;

  /* lifetime is already an absolute timestamp */

  /* Inform ops... */
<<<<<<< HEAD
  sendto_opmask(0, ircd_strncmp(reason, "AUTO", 4) ? SNO_GLINE :
                SNO_AUTO, "%s adding %s %s for %s%s%s, expiring at %Tu: %s",
                (feature_bool(FEAT_HIS_SNOTICES) || IsServer(sptr)) ?
                cli_name(sptr) : cli_name((cli_user(sptr))->server),
                (flags & GLINE_LOCAL) ? "local" : "global",
                (flags & GLINE_BADCHAN) ? "BADCHAN" : "GLINE", user,
                (flags & (GLINE_BADCHAN|GLINE_REALNAME)) ? "" : "@",
                (flags & (GLINE_BADCHAN|GLINE_REALNAME)) ? "" : host,
                expire + TSoffset, reason);
=======
  sendto_opmask_butone(0, ircd_strncmp(reason, "AUTO", 4) ? SNO_GLINE :
                       SNO_AUTO, "%s adding %s%s %s for %s%s%s, expiring at "
                       "%Tu: %s",
                       (feature_bool(FEAT_HIS_SNOTICES) || IsServer(sptr)) ?
                         cli_name(sptr) :
                         cli_name((cli_user(sptr))->server),
                       (flags & GLINE_ACTIVE) ? "" : "deactivated ",
		       (flags & GLINE_LOCAL) ? "local" : "global",
		       (flags & GLINE_BADCHAN) ? "BADCHAN" : "GLINE", user,
		       (flags & (GLINE_BADCHAN|GLINE_REALNAME)) ? "" : "@",
		       (flags & (GLINE_BADCHAN|GLINE_REALNAME)) ? "" : host,
		       expire, reason);
>>>>>>> ac4bb6a0

  /* and log it */
  log_write(LS_GLINE, L_INFO, LOG_NOSNOTICE,
	    "%#C adding %s %s for %s%s%s, expiring at %Tu: %s", sptr,
	    flags & GLINE_LOCAL ? "local" : "global",
	    flags & GLINE_BADCHAN ? "BADCHAN" : "GLINE", user,
	    flags & (GLINE_BADCHAN|GLINE_REALNAME) ? "" : "@",
	    flags & (GLINE_BADCHAN|GLINE_REALNAME) ? "" : host,
	    expire, reason);

  /* make the gline */
  agline = make_gline(user, host, reason, expire, lastmod, lifetime, flags);

  /* since we've disabled overlapped G-line checking, agline should
   * never be NULL...
   */
  assert(agline);

  gline_propagate(cptr, sptr, agline);

  return do_gline(cptr, sptr, agline); /* knock off users if necessary */
}

/** Activate a currently inactive G-line.
 * @param[in] cptr Peer that told us to activate the G-line.
 * @param[in] sptr Client that originally thought it was a good idea.
 * @param[in] gline G-line to activate.
 * @param[in] lastmod New value for last modification timestamp.
 * @param[in] flags 0 if the activation should be propagated, GLINE_LOCAL if not.
 * @return Zero, unless \a sptr had a death wish (in which case CPTR_KILLED).
 */
int
gline_activate(struct Client *cptr, struct Client *sptr, struct Gline *gline,
	       time_t lastmod, unsigned int flags)
{
  unsigned int saveflags = 0;

  assert(0 != gline);

  saveflags = gline->gl_flags;

  if (flags & GLINE_LOCAL)
    gline->gl_flags &= ~GLINE_LDEACT;
  else {
    gline->gl_flags |= GLINE_ACTIVE;

    if (gline->gl_lastmod) {
      if (gline->gl_lastmod >= lastmod) /* force lastmod to increase */
	gline->gl_lastmod++;
      else
	gline->gl_lastmod = lastmod;
    }
  }

  if ((saveflags & GLINE_ACTMASK) == GLINE_ACTIVE)
    return 0; /* was active to begin with */

  /* Inform ops and log it */
<<<<<<< HEAD
  sendto_opmask(0, SNO_GLINE, "%s activating global %s for %s%s%s, "
                "expiring at %Tu: %s",
                (feature_bool(FEAT_HIS_SNOTICES) || IsServer(sptr)) ?
                cli_name(sptr) : cli_name((cli_user(sptr))->server),
                GlineIsBadChan(gline) ? "BADCHAN" : "GLINE",
                gline->gl_user, gline->gl_host ? "@" : "",
                gline->gl_host ? gline->gl_host : "",
                gline->gl_expire + TSoffset, gline->gl_reason);
=======
  sendto_opmask_butone(0, SNO_GLINE, "%s activating global %s for %s%s%s, "
                       "expiring at %Tu: %s",
                       (feature_bool(FEAT_HIS_SNOTICES) || IsServer(sptr)) ?
                         cli_name(sptr) :
                         cli_name((cli_user(sptr))->server),
                       GlineIsBadChan(gline) ? "BADCHAN" : "GLINE",
                       gline->gl_user, gline->gl_host ? "@" : "",
                       gline->gl_host ? gline->gl_host : "",
                       gline->gl_expire, gline->gl_reason);
>>>>>>> ac4bb6a0

  log_write(LS_GLINE, L_INFO, LOG_NOSNOTICE,
	    "%#C activating global %s for %s%s%s, expiring at %Tu: %s", sptr,
	    GlineIsBadChan(gline) ? "BADCHAN" : "GLINE", gline->gl_user,
	    gline->gl_host ? "@" : "",
	    gline->gl_host ? gline->gl_host : "",
	    gline->gl_expire, gline->gl_reason);

  if (!(flags & GLINE_LOCAL)) /* don't propagate local changes */
    gline_propagate(cptr, sptr, gline);

  return do_gline(cptr, sptr, gline);
}

/** Deactivate a G-line.
 * @param[in] cptr Peer that gave us the message.
 * @param[in] sptr Client that initiated the deactivation.
 * @param[in] gline G-line to deactivate.
 * @param[in] lastmod New value for G-line last modification timestamp.
 * @param[in] flags GLINE_LOCAL to only deactivate locally, 0 to propagate.
 * @return Zero.
 */
int
gline_deactivate(struct Client *cptr, struct Client *sptr, struct Gline *gline,
		 time_t lastmod, unsigned int flags)
{
  unsigned int saveflags = 0;
  char *msg;

  assert(0 != gline);

  saveflags = gline->gl_flags;

  if (GlineIsLocal(gline))
    msg = "removing local";
  else if (!gline->gl_lastmod && !(flags & GLINE_LOCAL)) {
    msg = "removing global";
    gline->gl_flags &= ~GLINE_ACTIVE; /* propagate a -<mask> */
  } else {
    msg = "deactivating global";

    if (flags & GLINE_LOCAL)
      gline->gl_flags |= GLINE_LDEACT;
    else {
      gline->gl_flags &= ~GLINE_ACTIVE;

      if (gline->gl_lastmod) {
	if (gline->gl_lastmod >= lastmod)
	  gline->gl_lastmod++;
	else
	  gline->gl_lastmod = lastmod;
      }
    }

    if ((saveflags & GLINE_ACTMASK) != GLINE_ACTIVE)
      return 0; /* was inactive to begin with */
  }

  /* Inform ops and log it */
<<<<<<< HEAD
  sendto_opmask(0, SNO_GLINE, "%s %s %s for %s%s%s, expiring at %Tu: %s",
                (feature_bool(FEAT_HIS_SNOTICES) || IsServer(sptr)) ?
                cli_name(sptr) : cli_name((cli_user(sptr))->server),
                msg, GlineIsBadChan(gline) ? "BADCHAN" : "GLINE",
                gline->gl_user, gline->gl_host ? "@" : "",
                gline->gl_host ? gline->gl_host : "",
                gline->gl_expire + TSoffset, gline->gl_reason);
=======
  sendto_opmask_butone(0, SNO_GLINE, "%s %s %s for %s%s%s, expiring at %Tu: "
		       "%s",
                       (feature_bool(FEAT_HIS_SNOTICES) || IsServer(sptr)) ?
                         cli_name(sptr) :
                         cli_name((cli_user(sptr))->server),
		       msg, GlineIsBadChan(gline) ? "BADCHAN" : "GLINE",
		       gline->gl_user, gline->gl_host ? "@" : "",
                       gline->gl_host ? gline->gl_host : "",
		       gline->gl_expire, gline->gl_reason);
>>>>>>> ac4bb6a0

  log_write(LS_GLINE, L_INFO, LOG_NOSNOTICE,
	    "%#C %s %s for %s%s%s, expiring at %Tu: %s", sptr, msg,
	    GlineIsBadChan(gline) ? "BADCHAN" : "GLINE", gline->gl_user,
	    gline->gl_host ? "@" : "",
	    gline->gl_host ? gline->gl_host : "",
	    gline->gl_expire, gline->gl_reason);

  if (!(flags & GLINE_LOCAL)) /* don't propagate local changes */
    gline_propagate(cptr, sptr, gline);

  /* if it's a local gline or a Uworld gline (and not locally deactivated).. */
  if (GlineIsLocal(gline) || (!gline->gl_lastmod && !(flags & GLINE_LOCAL)))
    gline_free(gline); /* get rid of it */

  return 0;
}

/** Modify a global G-line.
 * @param[in] cptr Client that sent us the G-line modification.
 * @param[in] sptr Client that originated the G-line modification.
 * @param[in] gline G-line being modified.
 * @param[in] action Resultant status of the G-line.
 * @param[in] reason Reason for G-line.
 * @param[in] expire Expiration time of G-line.
 * @param[in] lastmod Last modification time of G-line.
 * @param[in] lifetime Lifetime of G-line.
 * @param[in] flags Bitwise combination of GLINE_* flags.
 * @return Zero or CPTR_KILLED, depending on whether \a sptr is suicidal.
 */
int
gline_modify(struct Client *cptr, struct Client *sptr, struct Gline *gline,
	     enum GlineAction action, char *reason, time_t expire,
	     time_t lastmod, time_t lifetime, unsigned int flags)
{
  char buf[BUFSIZE], *op = "";
<<<<<<< HEAD
  int pos = 0;
=======
  int pos = 0, non_auto = 0;
>>>>>>> ac4bb6a0

  assert(gline);
  assert(!GlineIsLocal(gline));

  Debug((DEBUG_DEBUG,  "gline_modify(\"%s\", \"%s\", \"%s%s%s\", %s, \"%s\", "
	 "%Tu, %Tu, %Tu, 0x%04x)", cli_name(cptr), cli_name(sptr),
	 gline->gl_user, gline->gl_host ? "@" : "",
	 gline->gl_host ? gline->gl_host : "",
	 action == GLINE_ACTIVATE ? "GLINE_ACTIVATE" :
	 (action == GLINE_DEACTIVATE ? "GLINE_DEACTIVATE" :
	  (action == GLINE_LOCAL_ACTIVATE ? "GLINE_LOCAL_ACTIVATE" :
	   (action == GLINE_LOCAL_DEACTIVATE ? "GLINE_LOCAL_DEACTIVATE" :
	    (action == GLINE_MODIFY ? "GLINE_MODIFY" : "<UNKNOWN>")))),
	 reason, expire, lastmod, lifetime, flags));

  /* First, let's check lastmod... */
  if (action != GLINE_LOCAL_ACTIVATE && action != GLINE_LOCAL_DEACTIVATE) {
    if (GlineLastMod(gline) > lastmod) { /* we have a more recent version */
      if (IsBurstOrBurstAck(cptr))
	return 0; /* middle of a burst, it'll resync on its own */
      return gline_resend(cptr, gline); /* resync the server */
    } else if (GlineLastMod(gline) == lastmod)
      return 0; /* we have that version of the G-line... */
  }

  /* All right, we know that there's a change of some sort.  What is it? */
  /* first, check out the expiration time... */
  if ((flags & GLINE_EXPIRE) && expire) {
    if (!(flags & GLINE_FORCE) &&
<<<<<<< HEAD
	(expire <= CurrentTime || expire > CurrentTime + GLINE_MAX_EXPIRE)) {
=======
	(expire <= TStime() || expire > TStime() + GLINE_MAX_EXPIRE)) {
>>>>>>> ac4bb6a0
      if (!IsServer(sptr) && MyConnect(sptr)) /* bad expiration time */
	send_reply(sptr, ERR_BADEXPIRE, expire);
      return 0;
    }
  } else
    flags &= ~GLINE_EXPIRE;

  /* Now check to see if there's any change... */
  if ((flags & GLINE_EXPIRE) && expire == gline->gl_expire) {
    flags &= ~GLINE_EXPIRE; /* no change to expiration time... */
    expire = 0;
  }

  /* Next, check out lifetime--this one's a bit trickier... */
  if (!(flags & GLINE_LIFETIME) || !lifetime)
    lifetime = gline->gl_lifetime; /* use G-line lifetime */

  lifetime = IRCD_MAX(lifetime, expire); /* set lifetime to the max */

  /* OK, let's see which is greater... */
  if (lifetime > gline->gl_lifetime)
    flags |= GLINE_LIFETIME; /* have to update lifetime */
  else {
    flags &= ~GLINE_LIFETIME; /* no change to lifetime */
    lifetime = 0;
  }

  /* Finally, let's see if the reason needs to be updated */
  if ((flags & GLINE_REASON) && reason &&
      !ircd_strcmp(gline->gl_reason, reason))
    flags &= ~GLINE_REASON; /* no changes to the reason */

  /* OK, now let's take a look at the action... */
  if ((action == GLINE_ACTIVATE && (gline->gl_flags & GLINE_ACTIVE)) ||
      (action == GLINE_DEACTIVATE && !(gline->gl_flags & GLINE_ACTIVE)) ||
      (action == GLINE_LOCAL_ACTIVATE &&
       (gline->gl_state == GLOCAL_ACTIVATED)) ||
      (action == GLINE_LOCAL_DEACTIVATE &&
       (gline->gl_state == GLOCAL_DEACTIVATED)) ||
      /* can't activate an expired G-line */
<<<<<<< HEAD
      IRCD_MAX(gline->gl_expire, expire) <= CurrentTime)
=======
      IRCD_MAX(gline->gl_expire, expire) <= TStime())
>>>>>>> ac4bb6a0
    action = GLINE_MODIFY; /* no activity state modifications */

  Debug((DEBUG_DEBUG,  "About to perform changes; flags 0x%04x, action %s",
	 flags, action == GLINE_ACTIVATE ? "GLINE_ACTIVATE" :
	 (action == GLINE_DEACTIVATE ? "GLINE_DEACTIVATE" :
	  (action == GLINE_LOCAL_ACTIVATE ? "GLINE_LOCAL_ACTIVATE" :
	   (action == GLINE_LOCAL_DEACTIVATE ? "GLINE_LOCAL_DEACTIVATE" :
	    (action == GLINE_MODIFY ? "GLINE_MODIFY" : "<UNKNOWN>"))))));

  /* If there are no changes to perform, do no changes */
  if (!(flags & GLINE_UPDATE) && action == GLINE_MODIFY)
    return 0;

  /* Now we know what needs to be changed, so let's process the changes... */

  /* Start by updating lastmod, if indicated... */
  if (action != GLINE_LOCAL_ACTIVATE && action != GLINE_LOCAL_DEACTIVATE)
    gline->gl_lastmod = lastmod;

  /* Then move on to activity status changes... */
  switch (action) {
  case GLINE_ACTIVATE: /* Globally activating G-line */
    gline->gl_flags |= GLINE_ACTIVE; /* make it active... */
    gline->gl_state = GLOCAL_GLOBAL; /* reset local activity state */
    pos += ircd_snprintf(0, buf, sizeof(buf), " globally activating G-line");
    op = "+"; /* operation for G-line propagation */
    break;

  case GLINE_DEACTIVATE: /* Globally deactivating G-line */
    gline->gl_flags &= ~GLINE_ACTIVE; /* make it inactive... */
    gline->gl_state = GLOCAL_GLOBAL; /* reset local activity state */
    pos += ircd_snprintf(0, buf, sizeof(buf), " globally deactivating G-line");
    op = "-"; /* operation for G-line propagation */
    break;

  case GLINE_LOCAL_ACTIVATE: /* Locally activating G-line */
    gline->gl_state = GLOCAL_ACTIVATED; /* make it locally active */
    pos += ircd_snprintf(0, buf, sizeof(buf), " locally activating G-line");
    break;

  case GLINE_LOCAL_DEACTIVATE: /* Locally deactivating G-line */
    gline->gl_state = GLOCAL_DEACTIVATED; /* make it locally inactive */
    pos += ircd_snprintf(0, buf, sizeof(buf), " locally deactivating G-line");
    break;

  case GLINE_MODIFY: /* no change to activity status */
    break;
  }

  /* Handle expiration changes... */
  if (flags & GLINE_EXPIRE) {
    gline->gl_expire = expire; /* save new expiration time */
    if (pos < BUFSIZE)
      pos += ircd_snprintf(0, buf + pos, sizeof(buf) - pos,
			   "%s%s changing expiration time to %Tu",
			   pos ? ";" : "",
			   pos && !(flags & (GLINE_LIFETIME | GLINE_REASON)) ?
			   " and" : "", expire);
  }

  /* Next, handle lifetime changes... */
  if (flags & GLINE_LIFETIME) {
    gline->gl_lifetime = lifetime; /* save new lifetime */
    if (pos < BUFSIZE)
      pos += ircd_snprintf(0, buf + pos, sizeof(buf) - pos,
			   "%s%s extending record lifetime to %Tu",
			   pos ? ";" : "", pos && !(flags & GLINE_REASON) ?
			   " and" : "", lifetime);
  }

  /* Now, handle reason changes... */
  if (flags & GLINE_REASON) {
<<<<<<< HEAD
=======
    non_auto = non_auto || ircd_strncmp(gline->gl_reason, "AUTO", 4);
>>>>>>> ac4bb6a0
    MyFree(gline->gl_reason); /* release old reason */
    DupString(gline->gl_reason, reason); /* store new reason */
    if (pos < BUFSIZE)
      pos += ircd_snprintf(0, buf + pos, sizeof(buf) - pos,
			   "%s%s changing reason to \"%s\"",
			   pos ? ";" : "", pos ? " and" : "", reason);
  }

  /* All right, inform ops... */
<<<<<<< HEAD
  sendto_opmask(0, SNO_GLINE, "%s modifying global %s for %s%s%s:%s",
                (feature_bool(FEAT_HIS_SNOTICES) || IsServer(sptr)) ?
                cli_name(sptr) : cli_name((cli_user(sptr))->server),
                GlineIsBadChan(gline) ? "BADCHAN" : "GLINE",
                gline->gl_user, gline->gl_host ? "@" : "",
                gline->gl_host ? gline->gl_host : "", buf);
=======
  non_auto = non_auto || ircd_strncmp(gline->gl_reason, "AUTO", 4);
  sendto_opmask_butone(0, non_auto ? SNO_GLINE : SNO_AUTO,
		       "%s modifying global %s for %s%s%s:%s",
		       (feature_bool(FEAT_HIS_SNOTICES) || IsServer(sptr)) ?
		       cli_name(sptr) : cli_name((cli_user(sptr))->server),
		       GlineIsBadChan(gline) ? "BADCHAN" : "GLINE",
		       gline->gl_user, gline->gl_host ? "@" : "",
		       gline->gl_host ? gline->gl_host : "", buf);
>>>>>>> ac4bb6a0

  /* and log the change */
  log_write(LS_GLINE, L_INFO, LOG_NOSNOTICE,
	    "%#C modifying global %s for %s%s%s:%s", sptr,
	    GlineIsBadChan(gline) ? "BADCHAN" : "GLINE", gline->gl_user,
	    gline->gl_host ? "@" : "", gline->gl_host ? gline->gl_host : "",
	    buf);

  /* We'll be simple for this release, but we can update this to change
   * the propagation syntax on future updates
   */
  if (action != GLINE_LOCAL_ACTIVATE && action != GLINE_LOCAL_DEACTIVATE)
<<<<<<< HEAD
    sendcmdto_serv(sptr, CMD_GLINE, cptr,
                   "* %s%s%s%s%s %Tu %Tu %Tu :%s",
                   flags & GLINE_OPERFORCE ? "!" : "", op,
                   gline->gl_user, gline->gl_host ? "@" : "",
                   gline->gl_host ? gline->gl_host : "",
                   gline->gl_expire - CurrentTime, gline->gl_lastmod,
                   gline->gl_lifetime, gline->gl_reason);
=======
    sendcmdto_serv_butone(sptr, CMD_GLINE, cptr,
			  "* %s%s%s%s%s %Tu %Tu %Tu :%s",
			  flags & GLINE_OPERFORCE ? "!" : "", op,
			  gline->gl_user, gline->gl_host ? "@" : "",
			  gline->gl_host ? gline->gl_host : "",
			  gline->gl_expire - TStime(), gline->gl_lastmod,
			  gline->gl_lifetime, gline->gl_reason);
>>>>>>> ac4bb6a0

  /* OK, let's do the G-line... */
  return do_gline(cptr, sptr, gline);
}

/** Destroy a local G-line.
 * @param[in] cptr Peer that gave us the message.
 * @param[in] sptr Client that initiated the destruction.
 * @param[in] gline G-line to destroy.
 * @return Zero.
 */
int
gline_destroy(struct Client *cptr, struct Client *sptr, struct Gline *gline)
{
  assert(gline);
  assert(GlineIsLocal(gline));

  /* Inform ops and log it */
<<<<<<< HEAD
  sendto_opmask(0, SNO_GLINE, "%s removing local %s for %s%s%s",
                (feature_bool(FEAT_HIS_SNOTICES) || IsServer(sptr)) ?
                cli_name(sptr) : cli_name((cli_user(sptr))->server),
                GlineIsBadChan(gline) ? "BADCHAN" : "GLINE",
                gline->gl_user, gline->gl_host ? "@" : "",
                gline->gl_host ? gline->gl_host : "");
=======
  sendto_opmask_butone(0, SNO_GLINE, "%s removing local %s for %s%s%s",
		       (feature_bool(FEAT_HIS_SNOTICES) || IsServer(sptr)) ?
		       cli_name(sptr) : cli_name((cli_user(sptr))->server),
		       GlineIsBadChan(gline) ? "BADCHAN" : "GLINE",
		       gline->gl_user, gline->gl_host ? "@" : "",
		       gline->gl_host ? gline->gl_host : "");
>>>>>>> ac4bb6a0
  log_write(LS_GLINE, L_INFO, LOG_NOSNOTICE,
	    "%#C removing local %s for %s%s%s", sptr,
	    GlineIsBadChan(gline) ? "BADCHAN" : "GLINE", gline->gl_user,
	    gline->gl_host ? "@" : "", gline->gl_host ? gline->gl_host : "");

  gline_free(gline); /* get rid of the G-line */

  return 0; /* convenience return */
}

/** Find a G-line for a particular mask, guided by certain flags.
 * Certain bits in \a flags are interpreted specially:
 * <dl>
 * <dt>GLINE_ANY</dt><dd>Search both BadChans and user G-lines.</dd>
 * <dt>GLINE_BADCHAN</dt><dd>Search BadChans.</dd>
 * <dt>GLINE_GLOBAL</dt><dd>Only match global G-lines.</dd>
 * <dt>GLINE_LOCAL</dt><dd>Only match local G-lines.</dd>
 * <dt>GLINE_LASTMOD</dt><dd>Only match G-lines with a last modification time.</dd>
 * <dt>GLINE_EXACT</dt><dd>Require an exact match of G-line mask.</dd>
 * <dt>anything else</dt><dd>Search user G-lines.</dd>
 * </dl>
 * @param[in] userhost Mask to search for.
 * @param[in] flags Bitwise combination of GLINE_* flags.
 * @return First matching G-line, or NULL if none are found.
 */
struct Gline *
gline_find(char *userhost, unsigned int flags)
{
  struct Gline *gline = 0;
  struct Gline *sgline;
  char *user, *host, *t_uh;

  if (flags & (GLINE_BADCHAN | GLINE_ANY)) {
    gliter(BadChanGlineList, gline, sgline) {
<<<<<<< HEAD
      if ((flags & GLINE_GLOBAL && gline->gl_flags & GLINE_LOCAL) ||
	  (flags & GLINE_LOCAL && gline->gl_flags & GLINE_GLOBAL) ||
=======
        if ((flags & (GlineIsLocal(gline) ? GLINE_GLOBAL : GLINE_LOCAL)) ||
>>>>>>> ac4bb6a0
	  (flags & GLINE_LASTMOD && !gline->gl_lastmod))
	continue;
      else if ((flags & GLINE_EXACT ? ircd_strcmp(gline->gl_user, userhost) :
		match(gline->gl_user, userhost)) == 0)
	return gline;
    }
  }

  if ((flags & (GLINE_BADCHAN | GLINE_ANY)) == GLINE_BADCHAN ||
      *userhost == '#' || *userhost == '&')
    return 0;

  DupString(t_uh, userhost);
  canon_userhost(t_uh, &user, &host, "*");

  gliter(GlobalGlineList, gline, sgline) {
<<<<<<< HEAD
    if ((flags & GLINE_GLOBAL && gline->gl_flags & GLINE_LOCAL) ||
	(flags & GLINE_LOCAL && gline->gl_flags & GLINE_GLOBAL) ||
=======
    if ((flags & (GlineIsLocal(gline) ? GLINE_GLOBAL : GLINE_LOCAL)) ||
>>>>>>> ac4bb6a0
	(flags & GLINE_LASTMOD && !gline->gl_lastmod))
      continue;
    else if (flags & GLINE_EXACT) {
      if (((gline->gl_host && host && ircd_strcmp(gline->gl_host, host) == 0)
           || (!gline->gl_host && !host)) &&
          (ircd_strcmp(gline->gl_user, user) == 0))
	break;
    } else {
      if (((gline->gl_host && host && match(gline->gl_host, host) == 0)
           || (!gline->gl_host && !host)) &&
	  (match(gline->gl_user, user) == 0))
	break;
    }
  }

  MyFree(t_uh);

  return gline;
}

/** Find a matching G-line for a user.
 * @param[in] cptr Client to compare against.
 * @param[in] flags Bitwise combination of GLINE_GLOBAL and/or
 * GLINE_LASTMOD to limit matches.
 * @return Matching G-line, or NULL if none are found.
 */
struct Gline *
gline_lookup(struct Client *cptr, unsigned int flags)
{
  struct Gline *gline;
  struct Gline *sgline;

  gliter(GlobalGlineList, gline, sgline) {
    if ((flags & GLINE_GLOBAL && gline->gl_flags & GLINE_LOCAL) ||
        (flags & GLINE_LASTMOD && !gline->gl_lastmod))
      continue;

    if (GlineIsRealName(gline)) {
      Debug((DEBUG_DEBUG,"realname gline: '%s' '%s'",gline->gl_user,cli_info(cptr)));
      if (match(gline->gl_user+2, cli_info(cptr)) != 0)
        continue;
    }
    else {
      if (match(gline->gl_user, (cli_user(cptr))->username) != 0)
        continue;

      if (GlineIsIpMask(gline)) {
        if (!ipmask_check(&cli_ip(cptr), &gline->gl_addr, gline->gl_bits))
          continue;
      }
      else {
        if (match(gline->gl_host, (cli_user(cptr))->realhost) != 0)
          continue;
      }
    }
    if (GlineIsActive(gline))
      return gline;
  }
  /*
   * No Glines matched
   */
  return 0;
}

/** Delink and free a G-line.
 * @param[in] gline G-line to free.
 */
void
gline_free(struct Gline *gline)
{
  assert(0 != gline);

  *gline->gl_prev_p = gline->gl_next; /* squeeze this gline out */
  if (gline->gl_next)
    gline->gl_next->gl_prev_p = gline->gl_prev_p;

  MyFree(gline->gl_user); /* free up the memory */
  if (gline->gl_host)
    MyFree(gline->gl_host);
  MyFree(gline->gl_reason);
  MyFree(gline);
}

/** Burst all known global G-lines to another server.
 * @param[in] cptr Destination of burst.
 */
void
gline_burst(struct Client *cptr)
{
  struct Gline *gline;
  struct Gline *sgline;

  gliter(GlobalGlineList, gline, sgline) {
    if (!GlineIsLocal(gline) && gline->gl_lastmod)
      sendcmdto_one(&me, CMD_GLINE, cptr, "* %c%s%s%s %Tu %Tu %Tu :%s",
		    GlineIsRemActive(gline) ? '+' : '-', gline->gl_user,
                    gline->gl_host ? "@" : "",
                    gline->gl_host ? gline->gl_host : "",
<<<<<<< HEAD
		    gline->gl_expire - CurrentTime, gline->gl_lastmod,
=======
		    gline->gl_expire - TStime(), gline->gl_lastmod,
>>>>>>> ac4bb6a0
                    gline->gl_lifetime, gline->gl_reason);
  }

  gliter(BadChanGlineList, gline, sgline) {
    if (!GlineIsLocal(gline) && gline->gl_lastmod)
      sendcmdto_one(&me, CMD_GLINE, cptr, "* %c%s %Tu %Tu %Tu :%s",
		    GlineIsRemActive(gline) ? '+' : '-', gline->gl_user,
<<<<<<< HEAD
		    gline->gl_expire - CurrentTime, gline->gl_lastmod,
=======
		    gline->gl_expire - TStime(), gline->gl_lastmod,
>>>>>>> ac4bb6a0
		    gline->gl_lifetime, gline->gl_reason);
  }
}

/** Send a G-line to another server.
 * @param[in] cptr Who to inform of the G-line.
 * @param[in] gline G-line to send.
 * @return Zero.
 */
int
gline_resend(struct Client *cptr, struct Gline *gline)
{
  if (GlineIsLocal(gline) || !gline->gl_lastmod)
    return 0;

  sendcmdto_one(&me, CMD_GLINE, cptr, "* %c%s%s%s %Tu %Tu %Tu :%s",
		GlineIsRemActive(gline) ? '+' : '-', gline->gl_user,
		gline->gl_host ? "@" : "",
                gline->gl_host ? gline->gl_host : "",
<<<<<<< HEAD
		gline->gl_expire - CurrentTime, gline->gl_lastmod,
=======
		gline->gl_expire - TStime(), gline->gl_lastmod,
>>>>>>> ac4bb6a0
		gline->gl_lifetime, gline->gl_reason);

  return 0;
}

/** Display one or all G-lines to a user.
 * If \a userhost is not NULL, only send the first matching G-line.
 * Otherwise send the whole list.
 * @param[in] sptr User asking for G-line list.
 * @param[in] userhost G-line mask to search for (or NULL).
 * @return Zero.
 */
int
gline_list(struct Client *sptr, char *userhost)
{
  struct Gline *gline;
  struct Gline *sgline;

  if (userhost) {
    if (!(gline = gline_find(userhost, GLINE_ANY))) /* no such gline */
      return send_reply(sptr, ERR_NOSUCHGLINE, userhost);

    /* send gline information along */
    send_reply(sptr, RPL_GLIST, gline->gl_user,
               gline->gl_host ? "@" : "",
               gline->gl_host ? gline->gl_host : "",
<<<<<<< HEAD
	       gline->gl_expire + TSoffset, gline->gl_lastmod,
	       gline->gl_lifetime + TSoffset,
=======
	       gline->gl_expire, gline->gl_lastmod,
	       gline->gl_lifetime,
>>>>>>> ac4bb6a0
	       GlineIsLocal(gline) ? cli_name(&me) : "*",
	       gline->gl_state == GLOCAL_ACTIVATED ? ">" :
	       (gline->gl_state == GLOCAL_DEACTIVATED ? "<" : ""),
	       GlineIsRemActive(gline) ? '+' : '-', gline->gl_reason);
  } else {
    gliter(GlobalGlineList, gline, sgline) {
      send_reply(sptr, RPL_GLIST, gline->gl_user,
		 gline->gl_host ? "@" : "",
		 gline->gl_host ? gline->gl_host : "",
<<<<<<< HEAD
		 gline->gl_expire + TSoffset, gline->gl_lastmod,
		 gline->gl_lifetime + TSoffset,
=======
		 gline->gl_expire, gline->gl_lastmod,
		 gline->gl_lifetime,
>>>>>>> ac4bb6a0
		 GlineIsLocal(gline) ? cli_name(&me) : "*",
		 gline->gl_state == GLOCAL_ACTIVATED ? ">" :
		 (gline->gl_state == GLOCAL_DEACTIVATED ? "<" : ""),
		 GlineIsRemActive(gline) ? '+' : '-', gline->gl_reason);
    }

    gliter(BadChanGlineList, gline, sgline) {
      send_reply(sptr, RPL_GLIST, gline->gl_user, "", "",
<<<<<<< HEAD
		 gline->gl_expire + TSoffset, gline->gl_lastmod,
		 gline->gl_lifetime + TSoffset,
=======
		 gline->gl_expire, gline->gl_lastmod,
		 gline->gl_lifetime,
>>>>>>> ac4bb6a0
		 GlineIsLocal(gline) ? cli_name(&me) : "*",
		 gline->gl_state == GLOCAL_ACTIVATED ? ">" :
		 (gline->gl_state == GLOCAL_DEACTIVATED ? "<" : ""),
		 GlineIsRemActive(gline) ? '+' : '-', gline->gl_reason);
    }
  }

  /* end of gline information */
  return send_reply(sptr, RPL_ENDOFGLIST);
}

/** Statistics callback to list G-lines.
 * @param[in] sptr Client requesting statistics.
 * @param[in] sd Stats descriptor for request (ignored).
 * @param[in] param Mask to filter reported G-lines.
 */
void
gline_stats(struct Client *sptr, const struct StatDesc *sd,
            char *param)
{
  struct Gline *gline;
  struct Gline *sgline;

  gliter(GlobalGlineList, gline, sgline) {
<<<<<<< HEAD
    send_reply(sptr, RPL_STATSGLINE, 'G', gline->gl_user,
	       gline->gl_host ? "@" : "",
	       gline->gl_host ? gline->gl_host : "",
	       gline->gl_expire + TSoffset, gline->gl_lastmod,
	       gline->gl_lifetime + TSoffset,
=======
    if (param) {
      char gl_mask[USERLEN+HOSTLEN+2];
      strcpy(gl_mask, gline->gl_user);
      if (gline->gl_host) {
	size_t len = strlen(gl_mask);
	gl_mask[len++] = '@';
	strcpy(gl_mask + len, gline->gl_host);
      }
      if (mmatch(param, gl_mask))
	continue;
    }

    send_reply(sptr, RPL_STATSGLINE, 'G', gline->gl_user,
	       gline->gl_host ? "@" : "",
	       gline->gl_host ? gline->gl_host : "",
	       gline->gl_expire, gline->gl_lastmod,
	       gline->gl_lifetime,
>>>>>>> ac4bb6a0
	       gline->gl_state == GLOCAL_ACTIVATED ? ">" :
	       (gline->gl_state == GLOCAL_DEACTIVATED ? "<" : ""),
	       GlineIsRemActive(gline) ? '+' : '-',
	       gline->gl_reason);
  }
}

/** Calculate memory used by G-lines.
 * @param[out] gl_size Number of bytes used by G-lines.
 * @return Number of G-lines in use.
 */
int
gline_memory_count(size_t *gl_size)
{
  struct Gline *gline;
  unsigned int gl = 0;

  for (gline = GlobalGlineList; gline; gline = gline->gl_next) {
    gl++;
    *gl_size += sizeof(struct Gline);
    *gl_size += gline->gl_user ? (strlen(gline->gl_user) + 1) : 0;
    *gl_size += gline->gl_host ? (strlen(gline->gl_host) + 1) : 0;
    *gl_size += gline->gl_reason ? (strlen(gline->gl_reason) + 1) : 0;
  }

  for (gline = BadChanGlineList; gline; gline = gline->gl_next) {
    gl++;
    *gl_size += sizeof(struct Gline);
    *gl_size += gline->gl_user ? (strlen(gline->gl_user) + 1) : 0;
    *gl_size += gline->gl_host ? (strlen(gline->gl_host) + 1) : 0;
    *gl_size += gline->gl_reason ? (strlen(gline->gl_reason) + 1) : 0;
  }

  return gl;
}<|MERGE_RESOLUTION|>--- conflicted
+++ resolved
@@ -41,7 +41,6 @@
 #include "s_stats.h"
 #include "send.h"
 #include "struct.h"
-#include "sys.h"
 #include "msg.h"
 #include "numnicks.h"
 #include "numeric.h"
@@ -98,89 +97,6 @@
       ; /* empty statement */				\
     else
 
-/** Count number of users who match \a mask.
- * @param[in] mask user\@host or user\@ip mask to check.
- * @return Count of matching users.
- */
-static int
-count_users(char *mask)
-{
-  struct Client *acptr;
-  int count = 0;
-  char namebuf[USERLEN + HOSTLEN + 2];
-  char ipbuf[USERLEN + SOCKIPLEN + 2];
-
-  for (acptr = GlobalClientList; acptr; acptr = cli_next(acptr)) {
-    if (!IsUser(acptr))
-      continue;
-
-    ircd_snprintf(0, namebuf, sizeof(namebuf), "%s@%s",
-		  cli_user(acptr)->username, cli_user(acptr)->host);
-    ircd_snprintf(0, ipbuf, sizeof(ipbuf), "%s@%s", cli_user(acptr)->username,
-		  ircd_ntoa(&cli_ip(acptr)));
-
-    if (!match(mask, namebuf) || !match(mask, ipbuf))
-      count++;
-  }
-
-  return count;
-}
-
-/** Count number of users with a realname matching \a mask.
- * @param[in] mask Wildcard mask to match against realnames.
- * @return Count of matching users.
- */
-static int
-count_realnames(const char *mask)
-{
-  struct Client *acptr;
-  int minlen;
-  int count;
-  char cmask[BUFSIZE];
-
-  count = 0;
-  matchcomp(cmask, &minlen, NULL, mask);
-  for (acptr = GlobalClientList; acptr; acptr = cli_next(acptr)) {
-    if (!IsUser(acptr))
-      continue;
-    if (strlen(cli_info(acptr)) < (unsigned int)minlen)
-      continue;
-    if (!matchexec(cli_info(acptr), cmask, minlen))
-      count++;
-  }
-  return count;
-}
-
-/** Iterate through \a list of G-lines.  Use this like a for loop,
- * i.e., follow it with braces and use whatever you passed as \a gl
- * as a single G-line to be acted upon.
- *
- * @param[in] list List of G-lines to iterate over.
- * @param[in] gl Name of a struct Gline pointer variable that will be made to point to the G-lines in sequence.
- * @param[in] next Name of a scratch struct Gline pointer variable.
- */
-/* There is some subtlety here with the boolean operators:
- * (x || 1) is used to continue in a logical-and series even when !x.
- * (x && 0) is used to continue in a logical-or series even when x.
- */
-#define gliter(list, gl, next)				\
-  /* Iterate through the G-lines in the list */		\
-  for ((gl) = (list); (gl); (gl) = (next))		\
-    /* Figure out the next pointer in list... */	\
-    if ((((next) = (gl)->gl_next) || 1) &&		\
-	/* Then see if it's expired */			\
-	(((gl)->gl_lifetime <= TStime()) ||             \
-	 (((gl)->gl_expire < TStime() - ONE_MONTH) &&   \
-	  ((gl)->gl_lastmod < TStime() - ONE_MONTH))))  \
-      /* Record has expired, so free the G-line */	\
-      gline_free((gl));					\
-    /* See if we need to expire the G-line */		\
-    else if ((((gl)->gl_expire > TStime()) ||		\
-	      (((gl)->gl_flags &= ~GLINE_ACTIVE) && 0) ||	\
-	      ((gl)->gl_state = GLOCAL_GLOBAL)) && 0)	\
-      ; /* empty statement */				\
-    else
-
 /** Find canonical user and host for a string.
  * If \a userhost starts with '$', assign \a userhost to *user_p and NULL to *host_p.
  * Otherwise, if \a userhost contains '@', assign the earlier part of it to *user_p and the rest to *host_p.
@@ -226,11 +142,8 @@
 	   time_t lifetime, unsigned int flags)
 {
   struct Gline *gline;
-<<<<<<< HEAD
-=======
 
   assert(0 != expire);
->>>>>>> ac4bb6a0
 
   gline = (struct Gline *)MyMalloc(sizeof(struct Gline)); /* alloc memory */
   assert(0 != gline);
@@ -425,21 +338,12 @@
 
   assert(gline->gl_lastmod);
 
-<<<<<<< HEAD
   sendcmdto_serv(sptr, CMD_GLINE, cptr, "* %c%s%s%s %Tu %Tu %Tu :%s",
                  GlineIsRemActive(gline) ? '+' : '-', gline->gl_user,
                  gline->gl_host ? "@" : "",
                  gline->gl_host ? gline->gl_host : "",
                  gline->gl_expire - CurrentTime, gline->gl_lastmod,
                  gline->gl_lifetime, gline->gl_reason);
-=======
-  sendcmdto_serv_butone(sptr, CMD_GLINE, cptr, "* %c%s%s%s %Tu %Tu %Tu :%s",
-			GlineIsRemActive(gline) ? '+' : '-', gline->gl_user,
-			gline->gl_host ? "@" : "",
-			gline->gl_host ? gline->gl_host : "",
-			gline->gl_expire - TStime(), gline->gl_lastmod,
-			gline->gl_lifetime, gline->gl_reason);
->>>>>>> ac4bb6a0
 
   return 0;
 }
@@ -558,27 +462,19 @@
     host = NULL;
   } else if (*userhost == '$') {
     switch (userhost[1]) {
-<<<<<<< HEAD
-      case 'R': flags |= GLINE_REALNAME; break;
-=======
       case 'R':
         /* Allow REALLEN for the real name, plus margin for wildcards. */
         if (strlen(userhost+2) >= REALLEN + 6)
           return send_reply(sptr, ERR_LONGMASK);
         flags |= GLINE_REALNAME;
         break;
->>>>>>> ac4bb6a0
       default:
         /* uh, what to do here? */
         /* The answer, my dear Watson, is we throw a protocol_violation()
            -- hikari */
         if (IsServer(cptr))
           return protocol_violation(sptr,"%s has been smoking the sweet leaf and sent me a whacky gline",cli_name(sptr));
-<<<<<<< HEAD
         sendto_opmask(NULL, SNO_GLINE, "%s has been smoking the sweet leaf and sent me a whacky gline", cli_name(sptr));
-=======
-        sendto_opmask_butone(NULL, SNO_GLINE, "%s has been smoking the sweet leaf and sent me a whacky gline", cli_name(sptr));
->>>>>>> ac4bb6a0
         return 0;
     }
     user = userhost;
@@ -616,11 +512,7 @@
    * expiration time for greater than GLINE_MAX_EXPIRE.
    */
   if (!(flags & GLINE_FORCE) &&
-<<<<<<< HEAD
-      (expire <= CurrentTime || expire > CurrentTime + GLINE_MAX_EXPIRE)) {
-=======
       (expire <= TStime() || expire > TStime() + GLINE_MAX_EXPIRE)) {
->>>>>>> ac4bb6a0
     if (!IsServer(sptr) && MyConnect(sptr))
       send_reply(sptr, ERR_BADEXPIRE, expire);
     return 0;
@@ -635,30 +527,17 @@
   /* lifetime is already an absolute timestamp */
 
   /* Inform ops... */
-<<<<<<< HEAD
   sendto_opmask(0, ircd_strncmp(reason, "AUTO", 4) ? SNO_GLINE :
-                SNO_AUTO, "%s adding %s %s for %s%s%s, expiring at %Tu: %s",
+                SNO_AUTO, "%s adding %s%s %s for %s%s%s, expiring at "
+		"%Tu: %s",
                 (feature_bool(FEAT_HIS_SNOTICES) || IsServer(sptr)) ?
                 cli_name(sptr) : cli_name((cli_user(sptr))->server),
+		(flags & GLINE_ACTIVE) ? "" : "deactivated ",
                 (flags & GLINE_LOCAL) ? "local" : "global",
                 (flags & GLINE_BADCHAN) ? "BADCHAN" : "GLINE", user,
                 (flags & (GLINE_BADCHAN|GLINE_REALNAME)) ? "" : "@",
                 (flags & (GLINE_BADCHAN|GLINE_REALNAME)) ? "" : host,
-                expire + TSoffset, reason);
-=======
-  sendto_opmask_butone(0, ircd_strncmp(reason, "AUTO", 4) ? SNO_GLINE :
-                       SNO_AUTO, "%s adding %s%s %s for %s%s%s, expiring at "
-                       "%Tu: %s",
-                       (feature_bool(FEAT_HIS_SNOTICES) || IsServer(sptr)) ?
-                         cli_name(sptr) :
-                         cli_name((cli_user(sptr))->server),
-                       (flags & GLINE_ACTIVE) ? "" : "deactivated ",
-		       (flags & GLINE_LOCAL) ? "local" : "global",
-		       (flags & GLINE_BADCHAN) ? "BADCHAN" : "GLINE", user,
-		       (flags & (GLINE_BADCHAN|GLINE_REALNAME)) ? "" : "@",
-		       (flags & (GLINE_BADCHAN|GLINE_REALNAME)) ? "" : host,
-		       expire, reason);
->>>>>>> ac4bb6a0
+                expire, reason);
 
   /* and log it */
   log_write(LS_GLINE, L_INFO, LOG_NOSNOTICE,
@@ -717,7 +596,6 @@
     return 0; /* was active to begin with */
 
   /* Inform ops and log it */
-<<<<<<< HEAD
   sendto_opmask(0, SNO_GLINE, "%s activating global %s for %s%s%s, "
                 "expiring at %Tu: %s",
                 (feature_bool(FEAT_HIS_SNOTICES) || IsServer(sptr)) ?
@@ -725,18 +603,7 @@
                 GlineIsBadChan(gline) ? "BADCHAN" : "GLINE",
                 gline->gl_user, gline->gl_host ? "@" : "",
                 gline->gl_host ? gline->gl_host : "",
-                gline->gl_expire + TSoffset, gline->gl_reason);
-=======
-  sendto_opmask_butone(0, SNO_GLINE, "%s activating global %s for %s%s%s, "
-                       "expiring at %Tu: %s",
-                       (feature_bool(FEAT_HIS_SNOTICES) || IsServer(sptr)) ?
-                         cli_name(sptr) :
-                         cli_name((cli_user(sptr))->server),
-                       GlineIsBadChan(gline) ? "BADCHAN" : "GLINE",
-                       gline->gl_user, gline->gl_host ? "@" : "",
-                       gline->gl_host ? gline->gl_host : "",
-                       gline->gl_expire, gline->gl_reason);
->>>>>>> ac4bb6a0
+                gline->gl_expire, gline->gl_reason);
 
   log_write(LS_GLINE, L_INFO, LOG_NOSNOTICE,
 	    "%#C activating global %s for %s%s%s, expiring at %Tu: %s", sptr,
@@ -796,25 +663,13 @@
   }
 
   /* Inform ops and log it */
-<<<<<<< HEAD
   sendto_opmask(0, SNO_GLINE, "%s %s %s for %s%s%s, expiring at %Tu: %s",
                 (feature_bool(FEAT_HIS_SNOTICES) || IsServer(sptr)) ?
                 cli_name(sptr) : cli_name((cli_user(sptr))->server),
                 msg, GlineIsBadChan(gline) ? "BADCHAN" : "GLINE",
                 gline->gl_user, gline->gl_host ? "@" : "",
                 gline->gl_host ? gline->gl_host : "",
-                gline->gl_expire + TSoffset, gline->gl_reason);
-=======
-  sendto_opmask_butone(0, SNO_GLINE, "%s %s %s for %s%s%s, expiring at %Tu: "
-		       "%s",
-                       (feature_bool(FEAT_HIS_SNOTICES) || IsServer(sptr)) ?
-                         cli_name(sptr) :
-                         cli_name((cli_user(sptr))->server),
-		       msg, GlineIsBadChan(gline) ? "BADCHAN" : "GLINE",
-		       gline->gl_user, gline->gl_host ? "@" : "",
-                       gline->gl_host ? gline->gl_host : "",
-		       gline->gl_expire, gline->gl_reason);
->>>>>>> ac4bb6a0
+                gline->gl_expire, gline->gl_reason);
 
   log_write(LS_GLINE, L_INFO, LOG_NOSNOTICE,
 	    "%#C %s %s for %s%s%s, expiring at %Tu: %s", sptr, msg,
@@ -851,11 +706,7 @@
 	     time_t lastmod, time_t lifetime, unsigned int flags)
 {
   char buf[BUFSIZE], *op = "";
-<<<<<<< HEAD
-  int pos = 0;
-=======
   int pos = 0, non_auto = 0;
->>>>>>> ac4bb6a0
 
   assert(gline);
   assert(!GlineIsLocal(gline));
@@ -885,11 +736,7 @@
   /* first, check out the expiration time... */
   if ((flags & GLINE_EXPIRE) && expire) {
     if (!(flags & GLINE_FORCE) &&
-<<<<<<< HEAD
-	(expire <= CurrentTime || expire > CurrentTime + GLINE_MAX_EXPIRE)) {
-=======
 	(expire <= TStime() || expire > TStime() + GLINE_MAX_EXPIRE)) {
->>>>>>> ac4bb6a0
       if (!IsServer(sptr) && MyConnect(sptr)) /* bad expiration time */
 	send_reply(sptr, ERR_BADEXPIRE, expire);
       return 0;
@@ -930,11 +777,7 @@
       (action == GLINE_LOCAL_DEACTIVATE &&
        (gline->gl_state == GLOCAL_DEACTIVATED)) ||
       /* can't activate an expired G-line */
-<<<<<<< HEAD
-      IRCD_MAX(gline->gl_expire, expire) <= CurrentTime)
-=======
       IRCD_MAX(gline->gl_expire, expire) <= TStime())
->>>>>>> ac4bb6a0
     action = GLINE_MODIFY; /* no activity state modifications */
 
   Debug((DEBUG_DEBUG,  "About to perform changes; flags 0x%04x, action %s",
@@ -1007,10 +850,6 @@
 
   /* Now, handle reason changes... */
   if (flags & GLINE_REASON) {
-<<<<<<< HEAD
-=======
-    non_auto = non_auto || ircd_strncmp(gline->gl_reason, "AUTO", 4);
->>>>>>> ac4bb6a0
     MyFree(gline->gl_reason); /* release old reason */
     DupString(gline->gl_reason, reason); /* store new reason */
     if (pos < BUFSIZE)
@@ -1020,23 +859,14 @@
   }
 
   /* All right, inform ops... */
-<<<<<<< HEAD
-  sendto_opmask(0, SNO_GLINE, "%s modifying global %s for %s%s%s:%s",
-                (feature_bool(FEAT_HIS_SNOTICES) || IsServer(sptr)) ?
-                cli_name(sptr) : cli_name((cli_user(sptr))->server),
-                GlineIsBadChan(gline) ? "BADCHAN" : "GLINE",
-                gline->gl_user, gline->gl_host ? "@" : "",
-                gline->gl_host ? gline->gl_host : "", buf);
-=======
   non_auto = non_auto || ircd_strncmp(gline->gl_reason, "AUTO", 4);
-  sendto_opmask_butone(0, non_auto ? SNO_GLINE : SNO_AUTO,
-		       "%s modifying global %s for %s%s%s:%s",
-		       (feature_bool(FEAT_HIS_SNOTICES) || IsServer(sptr)) ?
-		       cli_name(sptr) : cli_name((cli_user(sptr))->server),
-		       GlineIsBadChan(gline) ? "BADCHAN" : "GLINE",
-		       gline->gl_user, gline->gl_host ? "@" : "",
-		       gline->gl_host ? gline->gl_host : "", buf);
->>>>>>> ac4bb6a0
+  sendto_opmask(0, non_auto ? SNO_GLINE : SNO_AUTO,
+		"%s modifying global %s for %s%s%s:%s",
+	        (feature_bool(FEAT_HIS_SNOTICES) || IsServer(sptr)) ?
+	        cli_name(sptr) : cli_name((cli_user(sptr))->server),
+	        GlineIsBadChan(gline) ? "BADCHAN" : "GLINE",
+	        gline->gl_user, gline->gl_host ? "@" : "",
+	        gline->gl_host ? gline->gl_host : "", buf);
 
   /* and log the change */
   log_write(LS_GLINE, L_INFO, LOG_NOSNOTICE,
@@ -1049,23 +879,13 @@
    * the propagation syntax on future updates
    */
   if (action != GLINE_LOCAL_ACTIVATE && action != GLINE_LOCAL_DEACTIVATE)
-<<<<<<< HEAD
     sendcmdto_serv(sptr, CMD_GLINE, cptr,
                    "* %s%s%s%s%s %Tu %Tu %Tu :%s",
                    flags & GLINE_OPERFORCE ? "!" : "", op,
                    gline->gl_user, gline->gl_host ? "@" : "",
                    gline->gl_host ? gline->gl_host : "",
-                   gline->gl_expire - CurrentTime, gline->gl_lastmod,
+                   gline->gl_expire - TStime(), gline->gl_lastmod,
                    gline->gl_lifetime, gline->gl_reason);
-=======
-    sendcmdto_serv_butone(sptr, CMD_GLINE, cptr,
-			  "* %s%s%s%s%s %Tu %Tu %Tu :%s",
-			  flags & GLINE_OPERFORCE ? "!" : "", op,
-			  gline->gl_user, gline->gl_host ? "@" : "",
-			  gline->gl_host ? gline->gl_host : "",
-			  gline->gl_expire - TStime(), gline->gl_lastmod,
-			  gline->gl_lifetime, gline->gl_reason);
->>>>>>> ac4bb6a0
 
   /* OK, let's do the G-line... */
   return do_gline(cptr, sptr, gline);
@@ -1084,21 +904,12 @@
   assert(GlineIsLocal(gline));
 
   /* Inform ops and log it */
-<<<<<<< HEAD
   sendto_opmask(0, SNO_GLINE, "%s removing local %s for %s%s%s",
                 (feature_bool(FEAT_HIS_SNOTICES) || IsServer(sptr)) ?
                 cli_name(sptr) : cli_name((cli_user(sptr))->server),
                 GlineIsBadChan(gline) ? "BADCHAN" : "GLINE",
                 gline->gl_user, gline->gl_host ? "@" : "",
                 gline->gl_host ? gline->gl_host : "");
-=======
-  sendto_opmask_butone(0, SNO_GLINE, "%s removing local %s for %s%s%s",
-		       (feature_bool(FEAT_HIS_SNOTICES) || IsServer(sptr)) ?
-		       cli_name(sptr) : cli_name((cli_user(sptr))->server),
-		       GlineIsBadChan(gline) ? "BADCHAN" : "GLINE",
-		       gline->gl_user, gline->gl_host ? "@" : "",
-		       gline->gl_host ? gline->gl_host : "");
->>>>>>> ac4bb6a0
   log_write(LS_GLINE, L_INFO, LOG_NOSNOTICE,
 	    "%#C removing local %s for %s%s%s", sptr,
 	    GlineIsBadChan(gline) ? "BADCHAN" : "GLINE", gline->gl_user,
@@ -1133,12 +944,7 @@
 
   if (flags & (GLINE_BADCHAN | GLINE_ANY)) {
     gliter(BadChanGlineList, gline, sgline) {
-<<<<<<< HEAD
-      if ((flags & GLINE_GLOBAL && gline->gl_flags & GLINE_LOCAL) ||
-	  (flags & GLINE_LOCAL && gline->gl_flags & GLINE_GLOBAL) ||
-=======
         if ((flags & (GlineIsLocal(gline) ? GLINE_GLOBAL : GLINE_LOCAL)) ||
->>>>>>> ac4bb6a0
 	  (flags & GLINE_LASTMOD && !gline->gl_lastmod))
 	continue;
       else if ((flags & GLINE_EXACT ? ircd_strcmp(gline->gl_user, userhost) :
@@ -1155,12 +961,7 @@
   canon_userhost(t_uh, &user, &host, "*");
 
   gliter(GlobalGlineList, gline, sgline) {
-<<<<<<< HEAD
-    if ((flags & GLINE_GLOBAL && gline->gl_flags & GLINE_LOCAL) ||
-	(flags & GLINE_LOCAL && gline->gl_flags & GLINE_GLOBAL) ||
-=======
     if ((flags & (GlineIsLocal(gline) ? GLINE_GLOBAL : GLINE_LOCAL)) ||
->>>>>>> ac4bb6a0
 	(flags & GLINE_LASTMOD && !gline->gl_lastmod))
       continue;
     else if (flags & GLINE_EXACT) {
@@ -1259,11 +1060,7 @@
 		    GlineIsRemActive(gline) ? '+' : '-', gline->gl_user,
                     gline->gl_host ? "@" : "",
                     gline->gl_host ? gline->gl_host : "",
-<<<<<<< HEAD
-		    gline->gl_expire - CurrentTime, gline->gl_lastmod,
-=======
 		    gline->gl_expire - TStime(), gline->gl_lastmod,
->>>>>>> ac4bb6a0
                     gline->gl_lifetime, gline->gl_reason);
   }
 
@@ -1271,11 +1068,7 @@
     if (!GlineIsLocal(gline) && gline->gl_lastmod)
       sendcmdto_one(&me, CMD_GLINE, cptr, "* %c%s %Tu %Tu %Tu :%s",
 		    GlineIsRemActive(gline) ? '+' : '-', gline->gl_user,
-<<<<<<< HEAD
-		    gline->gl_expire - CurrentTime, gline->gl_lastmod,
-=======
 		    gline->gl_expire - TStime(), gline->gl_lastmod,
->>>>>>> ac4bb6a0
 		    gline->gl_lifetime, gline->gl_reason);
   }
 }
@@ -1295,11 +1088,7 @@
 		GlineIsRemActive(gline) ? '+' : '-', gline->gl_user,
 		gline->gl_host ? "@" : "",
                 gline->gl_host ? gline->gl_host : "",
-<<<<<<< HEAD
-		gline->gl_expire - CurrentTime, gline->gl_lastmod,
-=======
 		gline->gl_expire - TStime(), gline->gl_lastmod,
->>>>>>> ac4bb6a0
 		gline->gl_lifetime, gline->gl_reason);
 
   return 0;
@@ -1326,13 +1115,8 @@
     send_reply(sptr, RPL_GLIST, gline->gl_user,
                gline->gl_host ? "@" : "",
                gline->gl_host ? gline->gl_host : "",
-<<<<<<< HEAD
-	       gline->gl_expire + TSoffset, gline->gl_lastmod,
-	       gline->gl_lifetime + TSoffset,
-=======
 	       gline->gl_expire, gline->gl_lastmod,
 	       gline->gl_lifetime,
->>>>>>> ac4bb6a0
 	       GlineIsLocal(gline) ? cli_name(&me) : "*",
 	       gline->gl_state == GLOCAL_ACTIVATED ? ">" :
 	       (gline->gl_state == GLOCAL_DEACTIVATED ? "<" : ""),
@@ -1342,13 +1126,8 @@
       send_reply(sptr, RPL_GLIST, gline->gl_user,
 		 gline->gl_host ? "@" : "",
 		 gline->gl_host ? gline->gl_host : "",
-<<<<<<< HEAD
-		 gline->gl_expire + TSoffset, gline->gl_lastmod,
-		 gline->gl_lifetime + TSoffset,
-=======
 		 gline->gl_expire, gline->gl_lastmod,
 		 gline->gl_lifetime,
->>>>>>> ac4bb6a0
 		 GlineIsLocal(gline) ? cli_name(&me) : "*",
 		 gline->gl_state == GLOCAL_ACTIVATED ? ">" :
 		 (gline->gl_state == GLOCAL_DEACTIVATED ? "<" : ""),
@@ -1357,13 +1136,8 @@
 
     gliter(BadChanGlineList, gline, sgline) {
       send_reply(sptr, RPL_GLIST, gline->gl_user, "", "",
-<<<<<<< HEAD
-		 gline->gl_expire + TSoffset, gline->gl_lastmod,
-		 gline->gl_lifetime + TSoffset,
-=======
 		 gline->gl_expire, gline->gl_lastmod,
 		 gline->gl_lifetime,
->>>>>>> ac4bb6a0
 		 GlineIsLocal(gline) ? cli_name(&me) : "*",
 		 gline->gl_state == GLOCAL_ACTIVATED ? ">" :
 		 (gline->gl_state == GLOCAL_DEACTIVATED ? "<" : ""),
@@ -1388,13 +1162,6 @@
   struct Gline *sgline;
 
   gliter(GlobalGlineList, gline, sgline) {
-<<<<<<< HEAD
-    send_reply(sptr, RPL_STATSGLINE, 'G', gline->gl_user,
-	       gline->gl_host ? "@" : "",
-	       gline->gl_host ? gline->gl_host : "",
-	       gline->gl_expire + TSoffset, gline->gl_lastmod,
-	       gline->gl_lifetime + TSoffset,
-=======
     if (param) {
       char gl_mask[USERLEN+HOSTLEN+2];
       strcpy(gl_mask, gline->gl_user);
@@ -1412,7 +1179,6 @@
 	       gline->gl_host ? gline->gl_host : "",
 	       gline->gl_expire, gline->gl_lastmod,
 	       gline->gl_lifetime,
->>>>>>> ac4bb6a0
 	       gline->gl_state == GLOCAL_ACTIVATED ? ">" :
 	       (gline->gl_state == GLOCAL_DEACTIVATED ? "<" : ""),
 	       GlineIsRemActive(gline) ? '+' : '-',

--- conflicted
+++ resolved
@@ -146,24 +146,17 @@
     if (port && port != listener->addr.port)
       continue;
     len = 0;
-<<<<<<< HEAD
-    flags[len++] = listener_server(listener) ? 'S' : 'C';
-=======
     flags[len++] = listener_server(listener) ? 'S'
         : listener_webirc(listener) ? 'W'
         : 'C';
->>>>>>> ac4bb6a0
     if (FlagHas(&listener->flags, LISTEN_HIDDEN))
     {
       if (!show_hidden)
         continue;
       flags[len++] = 'H';
     }
-<<<<<<< HEAD
     if (FlagHas(&listener->flags, LISTEN_EXEMPT))
       flags[len++] = 'X';
-=======
->>>>>>> ac4bb6a0
     if (FlagHas(&listener->flags, LISTEN_IPV4))
     {
       flags[len++] = '4';

/*
 * IRC - Internet Relay Chat, ircd/m_opmode.c
 * Copyright (C) 1990 Jarkko Oikarinen and
 *                    University of Oulu, Computing Center
 * Copyright (C) 2000 Kevin L. Mitchell <klmitch@mit.edu>
 *
 * See file AUTHORS in IRC package for additional names of
 * the programmers.
 *
 * This program is free software; you can redistribute it and/or modify
 * it under the terms of the GNU General Public License as published by
 * the Free Software Foundation; either version 1, or (at your option)
 * any later version.
 *
 * This program is distributed in the hope that it will be useful,
 * but WITHOUT ANY WARRANTY; without even the implied warranty of
 * MERCHANTABILITY or FITNESS FOR A PARTICULAR PURPOSE.  See the
 * GNU General Public License for more details.
 *
 * You should have received a copy of the GNU General Public License
 * along with this program; if not, write to the Free Software
 * Foundation, Inc., 675 Mass Ave, Cambridge, MA 02139, USA.
 *
 * $Id$
 */

#include "config.h"

#include "client.h"
#include "channel.h"
#include "hash.h"
#include "ircd.h"
#include "ircd_features.h"
#include "ircd_log.h"
#include "ircd_reply.h"
#include "ircd_string.h"
#include "msg.h"
#include "numeric.h"
#include "numnicks.h"
#include "querycmds.h"
#include "send.h"
#include "s_conf.h"
#include "s_user.h"

/* #include <assert.h> -- Now using assert in ircd_log.h */

<<<<<<< HEAD
/** Handle an OPMODE message from a server connection.
 *
 * \a parv has the same elements as for ms_mode().
 *
 * See @ref m_functions for discussion of the arguments.
 * @param[in] cptr Client that sent us the message.
 * @param[in] sptr Original source of message.
 * @param[in] parc Number of arguments.
 * @param[in] parv Argument vector.
=======
static void make_oper(struct Client *sptr, struct Client *dptr)
{
  struct Flags old_mode = cli_flags(dptr);

  ++UserStats.opers;
  SetOper(dptr);

  if (MyConnect(dptr))
  {
    cli_handler(dptr) = OPER_HANDLER;
    SetWallops(dptr);
    SetDebug(dptr);
    SetServNotice(dptr);
    det_confs_butmask(dptr, CONF_CLIENT & ~CONF_OPERATOR);
    set_snomask(dptr, SNO_OPERDEFAULT, SNO_ADD);
    cli_max_sendq(dptr) = 0; /* Get the sendq from the oper's class */
    client_set_privs(dptr, NULL, 1);

    send_umode_out(dptr, dptr, &old_mode, HasPriv(dptr, PRIV_PROPAGATE));
    send_reply(dptr, RPL_YOUREOPER);

    sendto_opmask_butone(0, SNO_OLDSNO, "%s (%s@%s) is now operator (%c)",
			 cli_name(dptr), cli_user(dptr)->username,
			 cli_sockhost(dptr), IsOper(dptr) ? 'O' : 'o');

    log_write(LS_OPER, L_INFO, 0, "REMOTE OPER (%#C) by (%s)", dptr,
	      cli_name(sptr));
  }
}

static void de_oper(struct Client *dptr)
{
  --UserStats.opers;
  ClearOper(dptr);
  if (MyConnect(dptr))
  {
    cli_handler(dptr) = CLIENT_HANDLER;
    if (feature_bool(FEAT_WALLOPS_OPER_ONLY))
      ClearWallops(dptr);
    if (feature_bool(FEAT_HIS_DEBUG_OPER_ONLY))
      ClearDebug(dptr);
    if (feature_bool(FEAT_HIS_SNOTICES_OPER_ONLY))
    {
      ClearServNotice(dptr);
      set_snomask(dptr, 0, SNO_SET);
    }
    det_confs_butmask(dptr, CONF_CLIENT & ~CONF_OPERATOR);
    client_set_privs(dptr, NULL, 0);
  }
}

/*
 * ms_opmode - server message handler
>>>>>>> ac4bb6a0
 */
int ms_opmode(struct Client* cptr, struct Client* sptr, int parc, char* parv[])
{
  struct Channel *chptr = 0;
  struct ModeBuf mbuf;

  if (parc < 3)
    return need_more_params(sptr, "OPMODE");

  if (IsLocalChannel(parv[1]))
    return 0;

  if (('#' != *parv[1]) && IsServer(sptr))
  {
    struct ConfItem *conf;
    struct Client *dptr;

    conf = find_conf_byhost(cli_confs(cptr), cli_name(sptr), CONF_UWORLD);
    if (!conf || !(conf->flags & CONF_UWORLD_OPER))
      return send_reply(sptr, ERR_NOPRIVILEGES, parv[1]);

    dptr = findNUser(parv[1]);
    if (!dptr)
      return send_reply(sptr, ERR_NOSUCHNICK, parv[1]);

    sendcmdto_serv_butone(sptr, CMD_OPMODE, cptr, "%s %s",
      parv[1], parv[2]);

    /* At the moment, we only support +o and -o.  set_user_mode() does
     * not support remote mode setting or setting +o.
     */
    if (!strcmp(parv[2], "+o") && !IsOper(dptr))
      make_oper(sptr, dptr);
    else if (!strcmp(parv[2], "-o") && IsOper(dptr))
      de_oper(dptr);

    return 0;
  }

  if (!(chptr = FindChannel(parv[1])))
    return send_reply(sptr, ERR_NOSUCHCHANNEL, parv[1]);

  modebuf_init(&mbuf, sptr, cptr, chptr,
	       (MODEBUF_DEST_CHANNEL | /* Send MODE to channel */
		MODEBUF_DEST_SERVER  | /* And to server */
		MODEBUF_DEST_OPMODE  | /* Use OPMODE */
		MODEBUF_DEST_HACK4   | /* Generate a HACK(4) notice */
		MODEBUF_DEST_LOG));    /* Log the mode changes to OPATH */

  mode_parse(&mbuf, cptr, sptr, chptr, parc - 2, parv + 2,
	     (MODE_PARSE_SET    | /* Set the modes on the channel */
	      MODE_PARSE_STRICT | /* Be strict about it */
	      MODE_PARSE_FORCE),  /* And force them to be accepted */
	      NULL);

  modebuf_flush(&mbuf); /* flush the modes */

  return 0;
}

/** Handle an OPMODE message from an operator.
 *
 * \a parv has the same elements as for m_mode().
 *
 * See @ref m_functions for discussion of the arguments.
 * @param[in] cptr Client that sent us the message.
 * @param[in] sptr Original source of message.
 * @param[in] parc Number of arguments.
 * @param[in] parv Argument vector.
 */
int mo_opmode(struct Client* cptr, struct Client* sptr, int parc, char* parv[])
{
  struct Channel *chptr = 0;
  struct ModeBuf mbuf;
  char *chname;
  const char *qreason;
  int force = 0;

  if (!feature_bool(FEAT_CONFIG_OPERCMDS))
    return send_reply(sptr, ERR_DISABLED, "OPMODE");

  if (parc < 3)
    return need_more_params(sptr, "OPMODE");

  chname = parv[1];
  if (*chname == '!')
  {
    chname++;
    if (!HasPriv(sptr, IsLocalChannel(chname) ? PRIV_FORCE_LOCAL_OPMODE
                                              : PRIV_FORCE_OPMODE))
      return send_reply(sptr, ERR_NOPRIVILEGES);
    force = 1;
  }

  if (!HasPriv(sptr,
	       IsLocalChannel(chname) ? PRIV_LOCAL_OPMODE : PRIV_OPMODE))
    return send_reply(sptr, ERR_NOPRIVILEGES);

  if (!IsChannelName(chname) || !(chptr = FindChannel(chname)))
    return send_reply(sptr, ERR_NOSUCHCHANNEL, chname);

  if (!force && (qreason = find_quarantine(chptr->chname)))
    return send_reply(sptr, ERR_QUARANTINED, chptr->chname, qreason);

  modebuf_init(&mbuf, sptr, cptr, chptr,
	       (MODEBUF_DEST_CHANNEL | /* Send MODE to channel */
		MODEBUF_DEST_SERVER  | /* And to server */
		MODEBUF_DEST_OPMODE  | /* Use OPMODE */
		MODEBUF_DEST_HACK4   | /* Generate a HACK(4) notice */
		MODEBUF_DEST_LOG));    /* Log the mode changes to OPATH */

  mode_parse(&mbuf, cptr, sptr, chptr, parc - 2, parv + 2,
	     (MODE_PARSE_SET |    /* set the modes on the channel */
	      MODE_PARSE_FORCE),  /* And force them to be accepted */
	      NULL);

  modebuf_flush(&mbuf); /* flush the modes */

  return 0;
}
<|MERGE_RESOLUTION|>--- conflicted
+++ resolved
@@ -44,17 +44,6 @@
 
 /* #include <assert.h> -- Now using assert in ircd_log.h */
 
-<<<<<<< HEAD
-/** Handle an OPMODE message from a server connection.
- *
- * \a parv has the same elements as for ms_mode().
- *
- * See @ref m_functions for discussion of the arguments.
- * @param[in] cptr Client that sent us the message.
- * @param[in] sptr Original source of message.
- * @param[in] parc Number of arguments.
- * @param[in] parv Argument vector.
-=======
 static void make_oper(struct Client *sptr, struct Client *dptr)
 {
   struct Flags old_mode = cli_flags(dptr);
@@ -76,9 +65,9 @@
     send_umode_out(dptr, dptr, &old_mode, HasPriv(dptr, PRIV_PROPAGATE));
     send_reply(dptr, RPL_YOUREOPER);
 
-    sendto_opmask_butone(0, SNO_OLDSNO, "%s (%s@%s) is now operator (%c)",
-			 cli_name(dptr), cli_user(dptr)->username,
-			 cli_sockhost(dptr), IsOper(dptr) ? 'O' : 'o');
+    sendto_opmask(0, SNO_OLDSNO, "%s (%s@%s) is now operator (%c)",
+		 cli_name(dptr), cli_user(dptr)->username,
+		 cli_sockhost(dptr), IsOper(dptr) ? 'O' : 'o');
 
     log_write(LS_OPER, L_INFO, 0, "REMOTE OPER (%#C) by (%s)", dptr,
 	      cli_name(sptr));
@@ -106,9 +95,15 @@
   }
 }
 
-/*
- * ms_opmode - server message handler
->>>>>>> ac4bb6a0
+/** Handle an OPMODE message from a server connection.
+ *
+ * \a parv has the same elements as for ms_mode().
+ *
+ * See @ref m_functions for discussion of the arguments.
+ * @param[in] cptr Client that sent us the message.
+ * @param[in] sptr Original source of message.
+ * @param[in] parc Number of arguments.
+ * @param[in] parv Argument vector.
  */
 int ms_opmode(struct Client* cptr, struct Client* sptr, int parc, char* parv[])
 {
@@ -123,19 +118,16 @@
 
   if (('#' != *parv[1]) && IsServer(sptr))
   {
-    struct ConfItem *conf;
     struct Client *dptr;
 
-    conf = find_conf_byhost(cli_confs(cptr), cli_name(sptr), CONF_UWORLD);
-    if (!conf || !(conf->flags & CONF_UWORLD_OPER))
+    if (!(cli_serv(sptr)->flags & SFLAG_REMOTE_OPER))
       return send_reply(sptr, ERR_NOPRIVILEGES, parv[1]);
 
     dptr = findNUser(parv[1]);
     if (!dptr)
       return send_reply(sptr, ERR_NOSUCHNICK, parv[1]);
 
-    sendcmdto_serv_butone(sptr, CMD_OPMODE, cptr, "%s %s",
-      parv[1], parv[2]);
+    sendcmdto_serv(sptr, CMD_OPMODE, cptr, "%s %s", parv[1], parv[2]);
 
     /* At the moment, we only support +o and -o.  set_user_mode() does
      * not support remote mode setting or setting +o.

--- conflicted
+++ resolved
@@ -548,11 +548,8 @@
 connectblock: CONNECT
 {
  flags = CONF_AUTOCONNECT;
-<<<<<<< HEAD
+ linkcost = 0;
  memset(&sslcfg, 0, sizeof(sslcfg));
-=======
- linkcost = 0;
->>>>>>> b2e39441
 } '{' connectitems '}' ';'
 {
  struct ConfItem *aconf = NULL;
@@ -609,15 +606,11 @@
 connectitems: connectitem connectitems | connectitem;
 connectitem: connectname | connectpass | connectclass | connecthost
               | connectport | connectvhost | connectleaf | connecthub
-<<<<<<< HEAD
-              | connecthublimit | connectmaxhops | connectauto
+              | connecthublimit | connectmaxhops | connectcost | connectauto
               | connectssl | connectsslverifyca | connectsslverifycert
               | connectsslcertfile | connectsslcafile | connectsslciphers
               | connectssloptions | connectsslprotocol | connectsslminprotocol
               | connectsslmaxprotocol | connectsslcurves;
-=======
-              | connecthublimit | connectmaxhops | connectcost | connectauto;
->>>>>>> b2e39441
 connectname: NAME '=' QSTRING ';'
 {
  MyFree(name);

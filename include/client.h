/*
 * IRC - Internet Relay Chat, include/client.h
 * Copyright (C) 1990 Jarkko Oikarinen and
 *                    University of Oulu, Computing Center
 *
 * This program is free software; you can redistribute it and/or modify
 * it under the terms of the GNU General Public License as published by
 * the Free Software Foundation; either version 2, or (at your option)
 * any later version.
 *
 * This program is distributed in the hope that it will be useful,
 * but WITHOUT ANY WARRANTY; without even the implied warranty of
 * MERCHANTABILITY or FITNESS FOR A PARTICULAR PURPOSE.  See the
 * GNU General Public License for more details.
 *
 * You should have received a copy of the GNU General Public License
 * along with this program; if not, write to the Free Software
 * Foundation, Inc., 675 Mass Ave, Cambridge, MA 02139, USA.
 */
/** @file
 * @brief Structures and functions for handling local clients.
 * @version $Id$
 */
#ifndef INCLUDED_client_h
#define INCLUDED_client_h
#ifndef INCLUDED_ircd_defs_h
#include "ircd_defs.h"
#endif
#ifndef INCLUDED_dbuf_h
#include "dbuf.h"
#endif
#ifndef INCLUDED_msgq_h
#include "msgq.h"
#endif
#ifndef INCLUDED_ircd_events_h
#include "ircd_events.h"
#endif
#ifndef INCLUDED_ircd_handler_h
#include "ircd_handler.h"
#endif
#ifndef INCLUDED_res_h
#include "res.h"
#endif
#ifndef INCLUDED_sys_types_h
#include <sys/types.h>          /* time_t, size_t */
#define INCLUDED_sys_types_h
#endif

struct ConfItem;
struct Listener;
struct ListingArgs;
struct SLink;
struct Server;
struct User;
struct Whowas;
struct hostent;
struct Privs;
struct AuthRequest;
struct SSLConnection;

/*
 * Structures
 *
 * Only put structures here that are being used in a very large number of
 * source files. Other structures go in the header file of there corresponding
 * source file, or in the source file itself (when only used in that file).
 */

/** Single element in a flag bitset array. */
typedef unsigned long flagpage_t;

/** Number of bits in a flagpage_t. */
#define FLAGSET_NBITS (8 * sizeof(flagpage_t))
/** Element number for flag \a flag. */
#define FLAGSET_INDEX(flag) ((flag) / FLAGSET_NBITS)
/** Element bit for flag \a flag. */
#define FLAGSET_MASK(flag) (1ul<<((flag) % FLAGSET_NBITS))

/** Declare a flagset structure of a particular size. */
#define DECLARE_FLAGSET(name,max) \
  struct name \
  { \
    unsigned long bits[((max + FLAGSET_NBITS - 1) / FLAGSET_NBITS)]; \
  }

/** Test whether a flag is set in a flagset. */
#define FlagHas(set,flag) ((set)->bits[FLAGSET_INDEX(flag)] & FLAGSET_MASK(flag))
/** Set a flag in a flagset. */
#define FlagSet(set,flag) ((set)->bits[FLAGSET_INDEX(flag)] |= FLAGSET_MASK(flag))
/** Clear a flag in a flagset. */
#define FlagClr(set,flag) ((set)->bits[FLAGSET_INDEX(flag)] &= ~FLAGSET_MASK(flag))

/** String containing valid user modes, in no particular order. */
#define infousermodes "diOoswkgx"

/** Operator privileges. */
enum Priv
  {
    PRIV_CHAN_LIMIT, /**< no channel limit on oper */
    PRIV_MODE_LCHAN, /**< oper can mode local chans */
    PRIV_WALK_LCHAN, /**< oper can walk through local modes */
    PRIV_DEOP_LCHAN, /**< no deop oper on local chans */
    PRIV_SHOW_INVIS, /**< show local invisible users */
    PRIV_SHOW_ALL_INVIS, /**< show all invisible users */
    PRIV_UNLIMIT_QUERY, /**< unlimit who queries */
    PRIV_KILL, /**< oper can KILL */
    PRIV_LOCAL_KILL, /**< oper can local KILL */
    PRIV_REHASH, /**< oper can REHASH */
    PRIV_RESTART, /**< oper can RESTART */
    PRIV_DIE, /**< oper can DIE */
    PRIV_GLINE, /**< oper can GLINE */
    PRIV_LOCAL_GLINE, /**< oper can local GLINE */
    PRIV_JUPE, /**< oper can JUPE */
    PRIV_LOCAL_JUPE, /**< oper can local JUPE */
    PRIV_OPMODE, /**< oper can OP/CLEARMODE */
    PRIV_LOCAL_OPMODE, /**< oper can local OP/CLEARMODE */
    PRIV_SET,  /**< oper can SET */
    PRIV_WHOX, /**< oper can use /who x */
    PRIV_BADCHAN, /**< oper can BADCHAN */
    PRIV_LOCAL_BADCHAN, /**< oper can local BADCHAN */
    PRIV_SEE_CHAN, /**< oper can see in secret chans */
    PRIV_PROPAGATE, /**< propagate oper status */
    PRIV_DISPLAY, /**< "Is an oper" displayed */
    PRIV_SEE_OPERS, /**< display hidden opers */
    PRIV_WIDE_GLINE, /**< oper can set wider G-lines */
    PRIV_LIST_CHAN, /**< oper can list secret channels */
    PRIV_FORCE_OPMODE, /**< can hack modes on quarantined channels */
    PRIV_FORCE_LOCAL_OPMODE, /**< can hack modes on quarantined local channels */
    PRIV_APASS_OPMODE, /**< can hack modes +A/-A/+U/-U */
    PRIV_LAST_PRIV /**< number of privileges */
  };

/** Client flags and modes.
 * Note that flags at least FLAG_LOCAL_UMODES but less than
 * FLAG_GLOBAL_UMODES are treated as local modes, and flags at least
 * FLAG_GLOBAL_UMODES (but less than FLAG_LAST_FLAG) are treated as
 * global modes.
 */
enum Flag
  {
    FLAG_PINGSENT,                  /**< Unreplied ping sent */
    FLAG_DEADSOCKET,                /**< Local socket is dead--Exiting soon */
    FLAG_KILLED,                    /**< Prevents "QUIT" from being sent for this */
    FLAG_BLOCKED,                   /**< socket is in a blocked condition */
    FLAG_CLOSING,                   /**< set when closing to suppress errors */
    FLAG_UPING,                     /**< has active UDP ping request */
    FLAG_HUB,                       /**< server is a hub */
    FLAG_IPV6,                      /**< server understands P10 IPv6 addrs */
    FLAG_SERVICE,                   /**< server is a service */
    FLAG_GOTID,                     /**< successful ident lookup achieved */
    FLAG_NONL,                      /**< No \n in buffer */
    FLAG_TS8,                       /**< Why do you want to know? */
    FLAG_MAP,                       /**< Show server on the map */
    FLAG_JUNCTION,                  /**< Junction causing the net.burst. */
    FLAG_BURST,                     /**< Server is receiving a net.burst */
    FLAG_BURST_ACK,                 /**< Server is waiting for eob ack */
    FLAG_IPCHECK,                   /**< Added or updated IPregistry data */
    FLAG_NOTCONN,                   /**< nobody is connected to this client */
    
    FLAG_LOCOP,                     /**< Local operator -- SRB */
    FLAG_SERVNOTICE,                /**< server notices such as kill */
    FLAG_OPER,                      /**< Operator */
    FLAG_INVISIBLE,                 /**< makes user invisible */
    FLAG_WALLOP,                    /**< send wallops to them */
    FLAG_DEAF,                      /**< Makes user deaf */
    FLAG_CHSERV,                    /**< Disallow KICK or MODE -o on the user;
                                       don't display channels in /whois */
    FLAG_DEBUG,                     /**< send global debug/anti-hack info */
    FLAG_ACCOUNT,                   /**< account name has been set */
    FLAG_HIDDENHOST,                /**< user's host is hidden */
<<<<<<< HEAD
    FLAG_SSLCONN,                   /**< SSL Connection */
=======
    FLAG_ZOMBIE,                    /**< keep user alive on client connection close */
    
>>>>>>> aa3f2819
    FLAG_LAST_FLAG,                 /**< number of flags */
    FLAG_LOCAL_UMODES = FLAG_LOCOP, /**< First local mode flag */
    FLAG_GLOBAL_UMODES = FLAG_OPER  /**< First global mode flag */
  };

/** Declare flagset type for operator privileges. */
DECLARE_FLAGSET(Privs, PRIV_LAST_PRIV);
/** Declare flagset type for user flags. */
DECLARE_FLAGSET(Flags, FLAG_LAST_FLAG);

#include "capab.h" /* client capabilities */

/** Represents a local connection.
 * This contains a lot of stuff irrelevant to server connections, but
 * those are so rare as to not be worth special-casing.
 */
struct Connection
{
  unsigned long       con_magic;     /**< magic number */
  struct Connection*  con_next;      /**< Next connection with queued data */
  struct Connection** con_prev_p;    /**< What points to us */
  struct Client*      con_client;    /**< Client associated with connection */
  unsigned int        con_count;     /**< Amount of data in buffer */
  int                 con_freeflag;  /**< indicates if connection can be freed */
  int                 con_error;     /**< last socket level error for client */
  int                 con_sentalong; /**< sentalong marker for connection */
  unsigned int        con_snomask;   /**< mask for server messages */
  time_t              con_nextnick;  /**< Next time a nick change is allowed */
  time_t              con_nexttarget;/**< Next time a target change is allowed */
  time_t              con_lasttime;  /**< Last time data read from socket */
  time_t              con_since;     /**< Last time we accepted a command */
  struct MsgQ         con_sendQ;     /**< Outgoing message queue */
  struct DBuf         con_recvQ;     /**< Incoming data yet to be parsed */
  unsigned int        con_sendM;     /**< Stats: protocol messages sent */
  unsigned int        con_receiveM;  /**< Stats: protocol messages received */
  uint64_t            con_sendB;     /**< Bytes sent. */
  uint64_t            con_receiveB;  /**< Bytes received. */
  struct Listener*    con_listener;  /**< Listening socket which we accepted
                                        from. */
  struct SLink*       con_confs;     /**< Associated configuration records. */
  HandlerType         con_handler;   /**< Message index into command table
                                        for parsing. */
  struct ListingArgs* con_listing;   /**< Current LIST status. */
  unsigned int        con_max_sendq; /**< cached max send queue for client */
  unsigned int        con_ping_freq; /**< cached ping freq */
  unsigned short      con_lastsq;    /**< # 2k blocks when sendqueued
                                        called last. */
  unsigned char       con_targets[MAXTARGETS]; /**< Hash values of
						  current targets. */
  char con_sock_ip[SOCKIPLEN + 1];   /**< Remote IP address as a string. */
  char con_sockhost[HOSTLEN + 1];    /**< This is the host name from
                                        the socket and after which the
                                        connection was accepted. */
  char con_passwd[PASSWDLEN + 1];    /**< Password given by user. */
  char con_buffer[BUFSIZE];          /**< Incoming message buffer; or
                                        the error that caused this
                                        clients socket to close. */
  struct Socket       con_socket;    /**< socket descriptor for
                                      client */
  struct Timer        con_proc;      /**< process latent messages from
                                      client */
  struct Privs        con_privs;     /**< Oper privileges */
  struct CapSet       con_capab;     /**< Client capabilities (from us) */
  struct CapSet       con_active;    /**< Active capabilities (to us) */
  struct AuthRequest* con_auth;      /**< Auth request for client */
  const struct wline* con_wline;     /**< WebIRC authorization for client */
  struct SSLConnection* con_ssl;     /**< SSL connection for client */
};

/** Magic constant to identify valid Connection structures. */
#define CONNECTION_MAGIC 0x12f955f3

/** Represents a client anywhere on the network. */
struct Client {
  unsigned long  cli_magic;       /**< magic number */
  struct Client* cli_next;        /**< link in GlobalClientList */
  struct Client* cli_prev;        /**< link in GlobalClientList */
  struct Client* cli_hnext;       /**< link in hash table bucket or this */
  struct Connection* cli_connect; /**< Connection structure associated with us */
  struct User*   cli_user;        /**< Defined if this client is a user */
  struct Server* cli_serv;        /**< Defined if this client is a server */
  struct Whowas* cli_whowas;      /**< Pointer to ww struct to be freed on quit */
  char           cli_yxx[4];      /**< Numeric Nick: YY if this is a
                                     server, XXX if this is a user */
  time_t         cli_firsttime;   /**< time client was created */
  time_t         cli_lastnick;    /**< TimeStamp on nick */
  int            cli_marker;      /**< /who processing marker */
  struct Flags   cli_flags;       /**< client flags */
  unsigned int   cli_hopcount;    /**< number of servers to this 0 = local */
  struct irc_in_addr cli_ip;      /**< Real IP of client */
  short          cli_status;      /**< Client type */
  char cli_name[HOSTLEN + 1];     /**< Unique name of the client, nick or host */
  char cli_username[USERLEN + 1]; /**< Username determined by ident lookup */
  char cli_info[REALLEN + 1];     /**< Free form additional client information */
  char cli_errinfo[ERRINFOLEN+1]; /**< error information (quit message) for client */
};

/** Magic constant to identify valid Client structures. */
#define CLIENT_MAGIC 0x4ca08286

/** Verify that a client is valid. */
#define cli_verify(cli)		((cli)->cli_magic == CLIENT_MAGIC)
/** Get client's magic number. */
#define cli_magic(cli)		((cli)->cli_magic)
/** Get global next client. */
#define cli_next(cli)		((cli)->cli_next)
/** Get global previous client. */
#define cli_prev(cli)		((cli)->cli_prev)
/** Get next client in hash bucket chain. */
#define cli_hnext(cli)		((cli)->cli_hnext)
/** Get connection associated with client. */
#define cli_connect(cli)	((cli)->cli_connect)
/** Get local client that links us to \a cli. */
#define cli_from(cli)		(con_client(cli_connect(cli)))
/** Get User structure for client, if client is a user. */
#define cli_user(cli)		((cli)->cli_user)
/** Get Server structure for client, if client is a server. */
#define cli_serv(cli)		((cli)->cli_serv)
/** Get Whowas link for client. */
#define cli_whowas(cli)		((cli)->cli_whowas)
/** Get client numnick. */
#define cli_yxx(cli)		((cli)->cli_yxx)
/** Get time we last read data from the client socket. */
#define cli_lasttime(cli)	con_lasttime(cli_connect(cli))
/** Get time we last parsed something from the client. */
#define cli_since(cli)		con_since(cli_connect(cli))
/** Get time client was created. */
#define cli_firsttime(cli)	((cli)->cli_firsttime)
/** Get time client last changed nickname. */
#define cli_lastnick(cli)	((cli)->cli_lastnick)
/** Get WHO marker for client. */
#define cli_marker(cli)		((cli)->cli_marker)
/** Get flags flagset for client. */
#define cli_flags(cli)		((cli)->cli_flags)
/** Get hop count to client. */
#define cli_hopcount(cli)	((cli)->cli_hopcount)
/** Get client IP address. */
#define cli_ip(cli)		((cli)->cli_ip)
/** Get status bitmask for client. */
#define cli_status(cli)		((cli)->cli_status)
/** Return non-zero if the client is local. */
#define cli_local(cli)          (cli_from(cli) == cli)
/** Get oper privileges for client. */
#define cli_privs(cli)		con_privs(cli_connect(cli))
/** Get client capabilities for client */
#define cli_capab(cli)		con_capab(cli_connect(cli))
/** Get active client capabilities for client */
#define cli_active(cli)		con_active(cli_connect(cli))
/** Get client name. */
#define cli_name(cli)		((cli)->cli_name)
/** Get client username (ident). */
#define cli_username(cli)	((cli)->cli_username)
/** Get client realname (information field). */
#define cli_info(cli)		((cli)->cli_info)
/** Get client error info (quit message). */
#define cli_errinfo(cli)		((cli)->cli_errinfo)
/** Get client account string. */
#define cli_account(cli)	(cli_user(cli) ? cli_user(cli)->account : "0")

/** Get number of incoming bytes queued for client. */
#define cli_count(cli)		con_count(cli_connect(cli))
/** Get file descriptor for sending in client's direction. */
#define cli_fd(cli)		con_fd(cli_connect(cli))
/** Get free flags for the client's connection. */
#define cli_freeflag(cli)	con_freeflag(cli_connect(cli))
/** Get last error code for the client's connection. */
#define cli_error(cli)		con_error(cli_connect(cli))
/** Get server notice mask for the client. */
#define cli_snomask(cli)	con_snomask(cli_connect(cli))
/** Get next time a nick change is allowed for the client. */
#define cli_nextnick(cli)	con_nextnick(cli_connect(cli))
/** Get next time a target change is allowed for the client. */
#define cli_nexttarget(cli)	con_nexttarget(cli_connect(cli))
/** Get SendQ for client. */
#define cli_sendQ(cli)		con_sendQ(cli_connect(cli))
/** Get RecvQ for client. */
#define cli_recvQ(cli)		con_recvQ(cli_connect(cli))
/** Get count of messages sent to client. */
#define cli_sendM(cli)		con_sendM(cli_connect(cli))
/** Get number of messages received from client. */
#define cli_receiveM(cli)	con_receiveM(cli_connect(cli))
/** Get number of bytes (modulo 1024) sent to client. */
#define cli_sendB(cli)		con_sendB(cli_connect(cli))
/** Get number of bytes (modulo 1024) received from client. */
#define cli_receiveB(cli)	con_receiveB(cli_connect(cli))
/** Get listener that accepted the client's connection. */
#define cli_listener(cli)	con_listener(cli_connect(cli))
/** Get list of attached conf lines. */
#define cli_confs(cli)		con_confs(cli_connect(cli))
/** Get handler type for client. */
#define cli_handler(cli)	con_handler(cli_connect(cli))
/** Get LIST status for client. */
#define cli_listing(cli)	con_listing(cli_connect(cli))
/** Get cached max SendQ for client. */
#define cli_max_sendq(cli)	con_max_sendq(cli_connect(cli))
/** Get ping frequency for client. */
#define cli_ping_freq(cli)	con_ping_freq(cli_connect(cli))
/** Get lastsq for client's connection. */
#define cli_lastsq(cli)		con_lastsq(cli_connect(cli))
/** Get the array of current targets for the client.  */
#define cli_targets(cli)	con_targets(cli_connect(cli))
/** Get the string form of the client's IP address. */
#define cli_sock_ip(cli)	con_sock_ip(cli_connect(cli))
/** Get the resolved hostname for the client. */
#define cli_sockhost(cli)	con_sockhost(cli_connect(cli))
/** Get the client's password. */
#define cli_passwd(cli)		con_passwd(cli_connect(cli))
/** Get the unprocessed input buffer for a client's connection.  */
#define cli_buffer(cli)		con_buffer(cli_connect(cli))
/** Get the Socket structure for sending to a client. */
#define cli_socket(cli)		con_socket(cli_connect(cli))
/** Get Timer for processing waiting messages from the client. */
#define cli_proc(cli)		con_proc(cli_connect(cli))
/** Get auth request for client. */
#define cli_auth(cli)		con_auth(cli_connect(cli))
/** Get WebIRC authorization for client. */
#define cli_wline(cli)          con_wline(cli_connect(cli))
/** Get sentalong marker for client. */
#define cli_sentalong(cli)      con_sentalong(cli_connect(cli))

/** Verify that a connection is valid. */
#define con_verify(con)		((con)->con_magic == CONNECTION_MAGIC)
/** Get connection's magic number. */
#define con_magic(con)		((con)->con_magic)
/** Get global next connection. */
#define con_next(con)		((con)->con_next)
/** Get global previous connection. */
#define con_prev_p(con)		((con)->con_prev_p)
/** Get locally connected client for connection. */
#define con_client(con)		((con)->con_client)
/** Get number of unprocessed data bytes from connection. */
#define con_count(con)		((con)->con_count)
/** Get file descriptor for connection. */
#define con_fd(con)		s_fd(&(con)->con_socket)
/** Get freeable flags for connection. */
#define con_freeflag(con)	((con)->con_freeflag)
/** Get last error code on connection. */
#define con_error(con)		((con)->con_error)
/** Get sentalong marker for connection. */
#define con_sentalong(con)      ((con)->con_sentalong)
/** Get server notice mask for connection. */
#define con_snomask(con)	((con)->con_snomask)
/** Get next nick change time for connection. */
#define con_nextnick(con)	((con)->con_nextnick)
/** Get next new target time for connection. */
#define con_nexttarget(con)	((con)->con_nexttarget)
/** Get last time we read from the connection. */
#define con_lasttime(con)       ((con)->con_lasttime)
/** Get last time we accepted a command from the connection. */
#define con_since(con)          ((con)->con_since)
/** Get SendQ for connection. */
#define con_sendQ(con)		((con)->con_sendQ)
/** Get RecvQ for connection. */
#define con_recvQ(con)		((con)->con_recvQ)
/** Get number of messages sent to connection. */
#define con_sendM(con)		((con)->con_sendM)
/** Get number of messages received from connection. */
#define con_receiveM(con)	((con)->con_receiveM)
/** Get number of bytes (modulo 1024) sent to connection. */
#define con_sendB(con)		((con)->con_sendB)
/** Get number of bytes (modulo 1024) received from connection. */
#define con_receiveB(con)	((con)->con_receiveB)
/** Get listener that accepted the connection. */
#define con_listener(con)	((con)->con_listener)
/** Get list of ConfItems attached to the connection. */
#define con_confs(con)		((con)->con_confs)
/** Get command handler for the connection. */
#define con_handler(con)	((con)->con_handler)
/** Get the LIST status for the connection. */
#define con_listing(con)	((con)->con_listing)
/** Get the maximum permitted SendQ size for the connection. */
#define con_max_sendq(con)	((con)->con_max_sendq)
/** Get the ping frequency for the connection. */
#define con_ping_freq(con)	((con)->con_ping_freq)
/** Get the lastsq for the connection. */
#define con_lastsq(con)		((con)->con_lastsq)
/** Get the current targets array for the connection. */
#define con_targets(con)	((con)->con_targets)
/** Get the string-formatted IP address for the connection. */
#define con_sock_ip(con)	((con)->con_sock_ip)
/** Get the resolved hostname for the connection. */
#define con_sockhost(con)	((con)->con_sockhost)
/** Get the password sent by the remote end of the connection.  */
#define con_passwd(con)		((con)->con_passwd)
/** Get the buffer of unprocessed incoming data from the connection. */
#define con_buffer(con)		((con)->con_buffer)
/** Get the Socket for the connection. */
#define con_socket(con)		((con)->con_socket)
/** Get the Timer for processing more data from the connection. */
#define con_proc(con)		((con)->con_proc)
/** Get the oper privilege set for the connection. */
#define con_privs(con)          (&(con)->con_privs)
/** Get the peer's capabilities for the connection. */
#define con_capab(con)          (&(con)->con_capab)
/** Get the active capabilities for the connection. */
#define con_active(con)         (&(con)->con_active)
/** Get the auth request for the connection. */
#define con_auth(con)		((con)->con_auth)
/** Get the WebIRC block (if any) used by the connection. */
#define con_wline(con)          ((con)->con_wline)
/** Get the ssl connection for the connection. */
#define con_ssl(con)		((con)->con_ssl)

#define STAT_CONNECTING         0x001 /**< connecting to another server */
#define STAT_HANDSHAKE          0x002 /**< pass - server sent */
#define STAT_ME                 0x004 /**< this server */
#define STAT_UNKNOWN            0x008 /**< unidentified connection */
#define STAT_UNKNOWN_USER       0x010 /**< connection on a client port */
#define STAT_UNKNOWN_SERVER     0x020 /**< connection on a server port */
#define STAT_SERVER             0x040 /**< fully registered server */
#define STAT_USER               0x080 /**< fully registered user */
#define STAT_WEBIRC             0x100 /**< connection on a webirc port */

/*
 * status macros.
 */
/** Return non-zero if the client is registered. */
#define IsRegistered(x)         (cli_status(x) & (STAT_SERVER | STAT_USER))
/** Return non-zero if the client is an outbound connection that is
 * still connecting. */
#define IsConnecting(x)         (cli_status(x) == STAT_CONNECTING)
/** Return non-zero if the client is an outbound connection that has
 * sent our password. */
#define IsHandshake(x)          (cli_status(x) == STAT_HANDSHAKE)
/** Return non-zero if the client is this server. */
#define IsMe(x)                 (cli_status(x) == STAT_ME)
/** Return non-zero if the client has not yet registered. */
#define IsUnknown(x)            (cli_status(x) & \
        (STAT_UNKNOWN | STAT_UNKNOWN_USER | STAT_UNKNOWN_SERVER | STAT_WEBIRC))
/** Return non-zero if the client is an unregistered connection on a
 * server port. */
#define IsServerPort(x)         (cli_status(x) == STAT_UNKNOWN_SERVER )
/** Return non-zero if the client is an unregistered connection on a
 * user port. */
#define IsUserPort(x)           (cli_status(x) == STAT_UNKNOWN_USER )
/** Return non-zero if the client is an unregistered connection on a
 * WebIRC port that has not yet sent WEBIRC. */
#define IsWebircPort(x)         (cli_status(x) == STAT_WEBIRC)
/** Return non-zero if the client is a real client connection. */
#define IsClient(x)             (cli_status(x) & \
        (STAT_HANDSHAKE | STAT_ME | STAT_UNKNOWN |\
         STAT_UNKNOWN_USER | STAT_UNKNOWN_SERVER | STAT_SERVER | STAT_USER))
/** Return non-zero if the client ignores flood limits. */
#define IsTrusted(x)            (cli_status(x) & \
        (STAT_CONNECTING | STAT_HANDSHAKE | STAT_ME | STAT_SERVER))
/** Return non-zero if the client is a registered server. */
#define IsServer(x)             (cli_status(x) == STAT_SERVER)
/** Return non-zero if the client is a registered user. */
#define IsUser(x)               (cli_status(x) == STAT_USER)


/** Mark a client with STAT_CONNECTING. */
#define SetConnecting(x)        (cli_status(x) = STAT_CONNECTING)
/** Mark a client with STAT_HANDSHAKE. */
#define SetHandshake(x)         (cli_status(x) = STAT_HANDSHAKE)
/** Mark a client with STAT_SERVER. */
#define SetServer(x)            (cli_status(x) = STAT_SERVER)
/** Mark a client with STAT_ME. */
#define SetMe(x)                (cli_status(x) = STAT_ME)
/** Mark a client with STAT_USER. */
#define SetUser(x)              (cli_status(x) = STAT_USER)

/** Return non-zero if a client is directly connected to me. */
#define MyConnect(x)    (cli_from(x) == (x))
/** Return non-zero if a client is a locally connected user. */
#define MyUser(x)       (MyConnect(x) && IsUser(x))
/** Return non-zero if a client is a locally connected IRC operator. */
#define MyOper(x)       (MyConnect(x) && IsOper(x))
/** Return protocol version used by a server. */
#define Protocol(x)     ((cli_serv(x))->prot)

/*
 * flags macros
 */
/** Set a flag in a client's flags. */
#define SetFlag(cli, flag)  FlagSet(&cli_flags(cli), flag)
/** Clear a flag from a client's flags. */
#define ClrFlag(cli, flag)  FlagClr(&cli_flags(cli), flag)
/** Return non-zero if a flag is set in a client's flags. */
#define HasFlag(cli, flag)  FlagHas(&cli_flags(cli), flag)

/** Return non-zero if the client is an IRC operator (global or local). */
#define IsAnOper(x)             (IsOper(x) || IsLocOp(x))
/** Return non-zero if the client's connection is blocked. */
#define IsBlocked(x)            HasFlag(x, FLAG_BLOCKED)
/** Return non-zero if the client's connection is still being burst. */
#define IsBurst(x)              HasFlag(x, FLAG_BURST)
/** Return non-zero if we have received the peer's entire burst but
 * not their EOB ack. */
#define IsBurstAck(x)           HasFlag(x, FLAG_BURST_ACK)
/** Return non-zero if we are still bursting to the client. */
#define IsBurstOrBurstAck(x)    (HasFlag(x, FLAG_BURST) || HasFlag(x, FLAG_BURST_ACK))
/** Return non-zero if the client has set mode +k (channel service). */
#define IsChannelService(x)     HasFlag(x, FLAG_CHSERV)
/** Return non-zero if the client's socket is disconnected. */
#define IsDead(x)               HasFlag(x, FLAG_DEADSOCKET)
/** Return non-zero if the client has set mode +d (deaf). */
#define IsDeaf(x)               HasFlag(x, FLAG_DEAF)
/** Return non-zero if the client has been IP-checked for clones. */
#define IsIPChecked(x)          HasFlag(x, FLAG_IPCHECK)
/** Return non-zero if we have received an ident response for the client. */
#define IsGotId(x)              HasFlag(x, FLAG_GOTID)
/** Return non-zero if the client has set mode +i (invisible). */
#define IsInvisible(x)          HasFlag(x, FLAG_INVISIBLE)
/** Return non-zero if the client caused a net.burst. */
#define IsJunction(x)           HasFlag(x, FLAG_JUNCTION)
/** Return non-zero if the client has set mode +O (local operator) locally. */
#define IsLocOp(x)              (MyConnect(x) && HasFlag(x, FLAG_LOCOP))
/** Return non-zero if the client has set mode +o (global operator). */
#define IsOper(x)               HasFlag(x, FLAG_OPER)
/** Return non-zero if the client has an active UDP ping request. */
#define IsUPing(x)              HasFlag(x, FLAG_UPING)
/** Return non-zero if the client has no '\n' in its buffer. */
#define NoNewLine(x)            HasFlag(x, FLAG_NONL)
/** Return non-zero if the client has set mode +g (debugging). */
#define SendDebug(x)            HasFlag(x, FLAG_DEBUG)
/** Return non-zero if the client has set mode +s (server notices). */
#define SendServNotice(x)       HasFlag(x, FLAG_SERVNOTICE)
/** Return non-zero if the client has set mode +w (wallops). */
#define SendWallops(x)          HasFlag(x, FLAG_WALLOP)
/** Return non-zero if the client claims to be a hub. */
#define IsHub(x)                HasFlag(x, FLAG_HUB)
/** Return non-zero if the client understands IPv6 addresses in P10. */
#define IsIPv6(x)               HasFlag(x, FLAG_IPV6)
/** Return non-zero if the client claims to be a services server. */
#define IsService(x)            HasFlag(x, FLAG_SERVICE)
/** Return non-zero if the client has an account stamp. */
#define IsAccount(x)            HasFlag(x, FLAG_ACCOUNT)
/** Return non-zero if the client has set mode +x (hidden host). */
#define IsHiddenHost(x)         HasFlag(x, FLAG_HIDDENHOST)
<<<<<<< HEAD
/** Return non-zero if the client has set mode +S (SSL Connection). */
#define IsSSLConn(x)            HasFlag(x, FLAG_SSLCONN)
=======
/** Return non-zero if the client has set mode +Z (Zombie) */
#define IsZombieUser(x)         HasFlag(x, FLAG_ZOMBIE)
/** Return non-zero if nobody is connected to this client structure */
#define IsNotConn(x)            HasFlag(x, FLAG_NOTCONN)
>>>>>>> aa3f2819
/** Return non-zero if the client has an active PING request. */
#define IsPingSent(x)           HasFlag(x, FLAG_PINGSENT)

/** Return non-zero if the client has operator or server privileges. */
#define IsPrivileged(x)         (IsAnOper(x) || IsServer(x))
/** Return non-zero if the client's host is hidden. */
#define HasHiddenHost(x)        (IsHiddenHost(x) && IsAccount(x))

/** Mark a client as having an in-progress net.burst. */
#define SetBurst(x)             SetFlag(x, FLAG_BURST)
/** Mark a client as being between EOB and EOB ACK. */
#define SetBurstAck(x)          SetFlag(x, FLAG_BURST_ACK)
/** Mark a client as having mode +k (channel service). */
#define SetChannelService(x)    SetFlag(x, FLAG_CHSERV)
/** Mark a client as having mode +d (deaf). */
#define SetDeaf(x)              SetFlag(x, FLAG_DEAF)
/** Mark a client as having mode +g (debugging). */
#define SetDebug(x)             SetFlag(x, FLAG_DEBUG)
/** Mark a client as having ident looked up. */
#define SetGotId(x)             SetFlag(x, FLAG_GOTID)
/** Mark a client as being IP-checked. */
#define SetIPChecked(x)         SetFlag(x, FLAG_IPCHECK)
/** Mark a client as having mode +i (invisible). */
#define SetInvisible(x)         SetFlag(x, FLAG_INVISIBLE)
/** Mark a client as causing a net.join. */
#define SetJunction(x)          SetFlag(x, FLAG_JUNCTION)
/** Mark a client as having mode +O (local operator). */
#define SetLocOp(x)             SetFlag(x, FLAG_LOCOP)
/** Mark a client as having mode +o (global operator). */
#define SetOper(x)              SetFlag(x, FLAG_OPER)
/** Mark a client as having a pending UDP ping. */
#define SetUPing(x)             SetFlag(x, FLAG_UPING)
/** Mark a client as having mode +w (wallops). */
#define SetWallops(x)           SetFlag(x, FLAG_WALLOP)
/** Mark a client as having mode +s (server notices). */
#define SetServNotice(x)        SetFlag(x, FLAG_SERVNOTICE)
/** Mark a client as being a hub server. */
#define SetHub(x)               SetFlag(x, FLAG_HUB)
/** Mark a client as being an IPv6-grokking server. */
#define SetIPv6(x)              SetFlag(x, FLAG_IPV6)
/** Mark a client as being a services server. */
#define SetService(x)           SetFlag(x, FLAG_SERVICE)
/** Mark a client as having an account stamp. */
#define SetAccount(x)           SetFlag(x, FLAG_ACCOUNT)
/** Mark a client as having mode +x (hidden host). */
#define SetHiddenHost(x)        SetFlag(x, FLAG_HIDDENHOST)
<<<<<<< HEAD
/** Mark a client as having mode +S (SSL Connection). */
#define SetSSLConn(x)           SetFlag(x, FLAG_SSLCONN)

=======
/** Mark a client as not having anyone connected to it */
#define SetNotConn(x)           SetFlag(x, FLAG_NOTCONN)
/** Return non-zero if the client has set mode +Z (Zombie) */
#define SetZombieUser(x)        SetFlag(x, FLAG_ZOMBIE)
>>>>>>> aa3f2819
/** Mark a client as having a pending PING. */
#define SetPingSent(x)          SetFlag(x, FLAG_PINGSENT)

/** Return non-zero if \a sptr sees \a acptr as an operator. */
#define SeeOper(sptr,acptr) (IsAnOper(acptr) && (HasPriv(acptr, PRIV_DISPLAY) \
                            || HasPriv(sptr, PRIV_SEE_OPERS)))

/** Clear the client's net.burst in-progress flag. */
#define ClearBurst(x)           ClrFlag(x, FLAG_BURST)
/** Clear the client's between EOB and EOB ACK flag. */
#define ClearBurstAck(x)        ClrFlag(x, FLAG_BURST_ACK)
/** Remove mode +k (channel service) from the client. */
#define ClearChannelService(x)  ClrFlag(x, FLAG_CHSERV)
/** Remove mode +d (deaf) from the client. */
#define ClearDeaf(x)            ClrFlag(x, FLAG_DEAF)
/** Remove mode +g (debugging) from the client. */
#define ClearDebug(x)           ClrFlag(x, FLAG_DEBUG)
/** Remove the client's IP-checked flag. */
#define ClearIPChecked(x)       ClrFlag(x, FLAG_IPCHECK)
/** Remove mode +i (invisible) from the client. */
#define ClearInvisible(x)       ClrFlag(x, FLAG_INVISIBLE)
/** Remove mode +O (local operator) from the client. */
#define ClearLocOp(x)           ClrFlag(x, FLAG_LOCOP)
/** Remove mode +o (global operator) from the client. */
#define ClearOper(x)            ClrFlag(x, FLAG_OPER)
/** Clear the client's pending UDP ping flag. */
#define ClearUPing(x)           ClrFlag(x, FLAG_UPING)
/** Remove mode +w (wallops) from the client. */
#define ClearWallops(x)         ClrFlag(x, FLAG_WALLOP)
/** Remove mode +s (server notices) from the client. */
#define ClearServNotice(x)      ClrFlag(x, FLAG_SERVNOTICE)
/** Remove mode +x (hidden host) from the client. */
#define ClearHiddenHost(x)      ClrFlag(x, FLAG_HIDDENHOST)
<<<<<<< HEAD
/** Remove mode +S (SSL Connection) from the client. */
#define ClearSSLConn(x)         ClrFlag(x, FLAG_SSLCONN)
=======
/** Mark client as having someone connected to it */
#define ClearNotConn(x)         ClrFlag(x, FLAG_NOTCONN)
/** Return non-zero if the client has set mode +Z (Zombie) */
#define ClearZombieUser(x)      ClrFlag(x, FLAG_ZOMBIE)
>>>>>>> aa3f2819
/** Clear the client's pending PING flag. */
#define ClearPingSent(x)        ClrFlag(x, FLAG_PINGSENT)
/** Clear the client's HUB flag. */
#define ClearHub(x)             ClrFlag(x, FLAG_HUB)

/* free flags */
#define FREEFLAG_SOCKET	0x0001	/**< socket needs to be freed */
#define FREEFLAG_TIMER	0x0002	/**< timer needs to be freed */

/* server notice stuff */

#define SNO_ADD         1       /**< Perform "or" on server notice mask. */
#define SNO_DEL         2       /**< Perform "and ~x" on server notice mask. */
#define SNO_SET         3       /**< Set server notice mask. */
                                /* DON'T CHANGE THESE VALUES ! */
                                /* THE CLIENTS DEPEND ON IT  ! */
#define SNO_OLDSNO      0x1     /**< unsorted old messages */
#define SNO_SERVKILL    0x2     /**< server kills (nick collisions) */
#define SNO_OPERKILL    0x4     /**< oper kills */
#define SNO_HACK2       0x8     /**< desyncs */
#define SNO_HACK3       0x10    /**< temporary desyncs */
#define SNO_UNAUTH      0x20    /**< unauthorized connections */
#define SNO_TCPCOMMON   0x40    /**< common TCP or socket errors */
#define SNO_TOOMANY     0x80    /**< too many connections */
#define SNO_HACK4       0x100   /**< Uworld actions on channels */
#define SNO_GLINE       0x200   /**< glines */
#define SNO_NETWORK     0x400   /**< net join/break, etc */
#define SNO_IPMISMATCH  0x800   /**< IP mismatches */
#define SNO_THROTTLE    0x1000  /**< host throttle add/remove notices */
#define SNO_OLDREALOP   0x2000  /**< old oper-only messages */
#define SNO_CONNEXIT    0x4000  /**< client connect/exit (ugh) */
#define SNO_AUTO        0x8000  /**< AUTO G-Lines */
#define SNO_DEBUG       0x10000 /**< debugging messages (DEBUGMODE only) */
#define SNO_AUTH        0x20000 /**< IAuth notices */

/** Bitmask of all valid server notice bits. */
#ifdef DEBUGMODE
# define SNO_ALL        0x3ffff
#else
# define SNO_ALL        0x2ffff
#endif

/** Server notice bits allowed to normal users. */
#define SNO_USER        (SNO_ALL & ~SNO_OPER)

/** Server notice bits enabled by default for normal users. */
#define SNO_DEFAULT (SNO_NETWORK|SNO_OPERKILL|SNO_GLINE)
/** Server notice bits enabled by default for IRC operators. */
#define SNO_OPERDEFAULT (SNO_DEFAULT|SNO_HACK2|SNO_HACK4|SNO_THROTTLE|SNO_OLDSNO)
/** Server notice bits reserved to IRC operators. */
#define SNO_OPER (SNO_CONNEXIT|SNO_OLDREALOP|SNO_AUTH)
/** Noisy server notice bits that cause other bits to be cleared during connect. */
#define SNO_NOISY (SNO_SERVKILL|SNO_UNAUTH)

/** Test whether a privilege has been granted to a client. */
#define HasPriv(cli, priv)  FlagHas(cli_privs(cli), priv)
/** Grant a privilege to a client. */
#define SetPriv(cli, priv)  FlagSet(cli_privs(cli), priv)
/** Revoke a privilege from a client. */
#define ClrPriv(cli, priv)  FlagClr(cli_privs(cli), priv)

/** Test whether a client has a capability */
#define HasCap(cli, cap)    CapHas(cli_capab(cli), (cap))
/** Test whether a client has the capability active */
#define CapActive(cli, cap) CapHas(cli_active(cli), (cap))

#define HIDE_IP 0 /**< Do not show IP address in get_client_name() */
#define SHOW_IP 1 /**< Show ident and IP address in get_client_name() */

extern const char* get_client_name(const struct Client* sptr, int showip);
extern const char* client_get_default_umode(const struct Client* sptr);
extern int client_get_ping(const struct Client* local_client);
extern void client_drop_sendq(struct Connection* con);
extern void client_add_sendq(struct Connection* con,
			     struct Connection** con_p);
extern void client_set_privs(struct Client *client, struct ConfItem *oper,
			     int forceOper);
extern int client_report_privs(struct Client* to, struct Client* client);

#endif /* INCLUDED_client_h */
<|MERGE_RESOLUTION|>--- conflicted
+++ resolved
@@ -168,12 +168,9 @@
     FLAG_DEBUG,                     /**< send global debug/anti-hack info */
     FLAG_ACCOUNT,                   /**< account name has been set */
     FLAG_HIDDENHOST,                /**< user's host is hidden */
-<<<<<<< HEAD
     FLAG_SSLCONN,                   /**< SSL Connection */
-=======
     FLAG_ZOMBIE,                    /**< keep user alive on client connection close */
     
->>>>>>> aa3f2819
     FLAG_LAST_FLAG,                 /**< number of flags */
     FLAG_LOCAL_UMODES = FLAG_LOCOP, /**< First local mode flag */
     FLAG_GLOBAL_UMODES = FLAG_OPER  /**< First global mode flag */
@@ -604,15 +601,12 @@
 #define IsAccount(x)            HasFlag(x, FLAG_ACCOUNT)
 /** Return non-zero if the client has set mode +x (hidden host). */
 #define IsHiddenHost(x)         HasFlag(x, FLAG_HIDDENHOST)
-<<<<<<< HEAD
 /** Return non-zero if the client has set mode +S (SSL Connection). */
 #define IsSSLConn(x)            HasFlag(x, FLAG_SSLCONN)
-=======
 /** Return non-zero if the client has set mode +Z (Zombie) */
 #define IsZombieUser(x)         HasFlag(x, FLAG_ZOMBIE)
 /** Return non-zero if nobody is connected to this client structure */
 #define IsNotConn(x)            HasFlag(x, FLAG_NOTCONN)
->>>>>>> aa3f2819
 /** Return non-zero if the client has an active PING request. */
 #define IsPingSent(x)           HasFlag(x, FLAG_PINGSENT)
 
@@ -659,16 +653,12 @@
 #define SetAccount(x)           SetFlag(x, FLAG_ACCOUNT)
 /** Mark a client as having mode +x (hidden host). */
 #define SetHiddenHost(x)        SetFlag(x, FLAG_HIDDENHOST)
-<<<<<<< HEAD
 /** Mark a client as having mode +S (SSL Connection). */
 #define SetSSLConn(x)           SetFlag(x, FLAG_SSLCONN)
-
-=======
 /** Mark a client as not having anyone connected to it */
 #define SetNotConn(x)           SetFlag(x, FLAG_NOTCONN)
 /** Return non-zero if the client has set mode +Z (Zombie) */
 #define SetZombieUser(x)        SetFlag(x, FLAG_ZOMBIE)
->>>>>>> aa3f2819
 /** Mark a client as having a pending PING. */
 #define SetPingSent(x)          SetFlag(x, FLAG_PINGSENT)
 
@@ -702,15 +692,12 @@
 #define ClearServNotice(x)      ClrFlag(x, FLAG_SERVNOTICE)
 /** Remove mode +x (hidden host) from the client. */
 #define ClearHiddenHost(x)      ClrFlag(x, FLAG_HIDDENHOST)
-<<<<<<< HEAD
 /** Remove mode +S (SSL Connection) from the client. */
 #define ClearSSLConn(x)         ClrFlag(x, FLAG_SSLCONN)
-=======
 /** Mark client as having someone connected to it */
 #define ClearNotConn(x)         ClrFlag(x, FLAG_NOTCONN)
 /** Return non-zero if the client has set mode +Z (Zombie) */
 #define ClearZombieUser(x)      ClrFlag(x, FLAG_ZOMBIE)
->>>>>>> aa3f2819
 /** Clear the client's pending PING flag. */
 #define ClearPingSent(x)        ClrFlag(x, FLAG_PINGSENT)
 /** Clear the client's HUB flag. */

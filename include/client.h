/*
 * IRC - Internet Relay Chat, include/client.h
 * Copyright (C) 1990 Jarkko Oikarinen and
 *                    University of Oulu, Computing Center
 *
 * This program is free software; you can redistribute it and/or modify
 * it under the terms of the GNU General Public License as published by
 * the Free Software Foundation; either version 2, or (at your option)
 * any later version.
 *
 * This program is distributed in the hope that it will be useful,
 * but WITHOUT ANY WARRANTY; without even the implied warranty of
 * MERCHANTABILITY or FITNESS FOR A PARTICULAR PURPOSE.  See the
 * GNU General Public License for more details.
 *
 * You should have received a copy of the GNU General Public License
 * along with this program; if not, write to the Free Software
 * Foundation, Inc., 675 Mass Ave, Cambridge, MA 02139, USA.
 */
/** @file
 * @brief Structures and functions for handling local clients.
 * @version $Id$
 */
#ifndef INCLUDED_client_h
#define INCLUDED_client_h
#ifndef INCLUDED_ircd_defs_h
#include "ircd_defs.h"
#endif
#ifndef INCLUDED_dbuf_h
#include "dbuf.h"
#endif
#ifndef INCLUDED_msgq_h
#include "msgq.h"
#endif
#ifndef INCLUDED_ircd_events_h
#include "ircd_events.h"
#endif
#ifndef INCLUDED_ircd_handler_h
#include "ircd_handler.h"
#endif
#ifndef INCLUDED_res_h
#include "res.h"
#endif
#ifndef INCLUDED_sys_types_h
#include <sys/types.h>          /* time_t, size_t */
#define INCLUDED_sys_types_h
#endif

struct ConfItem;
struct Listener;
struct ListingArgs;
struct SLink;
struct Server;
struct User;
struct Whowas;
struct hostent;
struct Privs;
struct AuthRequest;
struct SSLConnection;

/*
 * Structures
 *
 * Only put structures here that are being used in a very large number of
 * source files. Other structures go in the header file of there corresponding
 * source file, or in the source file itself (when only used in that file).
 */

/** Single element in a flag bitset array. */
typedef unsigned long flagpage_t;

/** Number of bits in a flagpage_t. */
#define FLAGSET_NBITS (8 * sizeof(flagpage_t))
/** Element number for flag \a flag. */
#define FLAGSET_INDEX(flag) ((flag) / FLAGSET_NBITS)
/** Element bit for flag \a flag. */
#define FLAGSET_MASK(flag) (1ul<<((flag) % FLAGSET_NBITS))

/** Declare a flagset structure of a particular size. */
#define DECLARE_FLAGSET(name,max) \
  struct name \
  { \
    unsigned long bits[((max + FLAGSET_NBITS - 1) / FLAGSET_NBITS)]; \
  }

/** Test whether a flag is set in a flagset. */
#define FlagHas(set,flag) ((set)->bits[FLAGSET_INDEX(flag)] & FLAGSET_MASK(flag))
/** Set a flag in a flagset. */
#define FlagSet(set,flag) ((set)->bits[FLAGSET_INDEX(flag)] |= FLAGSET_MASK(flag))
/** Clear a flag in a flagset. */
#define FlagClr(set,flag) ((set)->bits[FLAGSET_INDEX(flag)] &= ~FLAGSET_MASK(flag))

/** String containing valid user modes, in no particular order. */
#define infousermodes "diOoswkgx"

/** Operator privileges. */
enum Priv
  {
    PRIV_CHAN_LIMIT, /**< no channel limit on oper */
    PRIV_MODE_LCHAN, /**< oper can mode local chans */
    PRIV_WALK_LCHAN, /**< oper can walk through local modes */
    PRIV_DEOP_LCHAN, /**< no deop oper on local chans */
    PRIV_SHOW_INVIS, /**< show local invisible users */
    PRIV_SHOW_ALL_INVIS, /**< show all invisible users */
    PRIV_UNLIMIT_QUERY, /**< unlimit who queries */
    PRIV_KILL, /**< oper can KILL */
    PRIV_LOCAL_KILL, /**< oper can local KILL */
    PRIV_REHASH, /**< oper can REHASH */
    PRIV_RESTART, /**< oper can RESTART */
    PRIV_DIE, /**< oper can DIE */
    PRIV_GLINE, /**< oper can GLINE */
    PRIV_LOCAL_GLINE, /**< oper can local GLINE */
    PRIV_JUPE, /**< oper can JUPE */
    PRIV_LOCAL_JUPE, /**< oper can local JUPE */
    PRIV_OPMODE, /**< oper can OP/CLEARMODE */
    PRIV_LOCAL_OPMODE, /**< oper can local OP/CLEARMODE */
    PRIV_SET,  /**< oper can SET */
    PRIV_WHOX, /**< oper can use /who x */
    PRIV_BADCHAN, /**< oper can BADCHAN */
    PRIV_LOCAL_BADCHAN, /**< oper can local BADCHAN */
    PRIV_SEE_CHAN, /**< oper can see in secret chans */
    PRIV_PROPAGATE, /**< propagate oper status */
    PRIV_DISPLAY, /**< "Is an oper" displayed */
    PRIV_SEE_OPERS, /**< display hidden opers */
    PRIV_WIDE_GLINE, /**< oper can set wider G-lines */
    PRIV_LIST_CHAN, /**< oper can list secret channels */
    PRIV_FORCE_OPMODE, /**< can hack modes on quarantined channels */
    PRIV_FORCE_LOCAL_OPMODE, /**< can hack modes on quarantined local channels */
    PRIV_APASS_OPMODE, /**< can hack modes +A/-A/+U/-U */
    PRIV_LAST_PRIV /**< number of privileges */
  };

/** Client flags and modes.
 * Note that flags at least FLAG_LOCAL_UMODES but less than
 * FLAG_GLOBAL_UMODES are treated as local modes, and flags at least
 * FLAG_GLOBAL_UMODES (but less than FLAG_LAST_FLAG) are treated as
 * global modes.
 */
enum Flag
  {
    FLAG_PINGSENT,                  /**< Unreplied ping sent */
    FLAG_DEADSOCKET,                /**< Local socket is dead--Exiting soon */
    FLAG_IMPERSONATING,             /**< Client structure is impersonating another client structure */
    FLAG_KILLED,                    /**< Prevents "QUIT" from being sent for this */
    FLAG_BLOCKED,                   /**< socket is in a blocked condition */
    FLAG_CLOSING,                   /**< set when closing to suppress errors */
    FLAG_UPING,                     /**< has active UDP ping request */
    FLAG_HUB,                       /**< server is a hub */
    FLAG_IPV6,                      /**< server understands P10 IPv6 addrs */
    FLAG_SERVICE,                   /**< server is a service */
    FLAG_ROUTER,                    /**< server is a router (supports message routing over loop links) */
    FLAG_ROUTING_ENABLED,           /**< server has message routing enabled (is part of a uplink loop) */
    FLAG_GOTID,                     /**< successful ident lookup achieved */
    FLAG_NONL,                      /**< No \n in buffer */
    FLAG_TS8,                       /**< Why do you want to know? */
    FLAG_MAP,                       /**< Show server on the map */
    FLAG_JUNCTION,                  /**< Junction causing the net.burst. */
    FLAG_BURST,                     /**< Server is receiving a net.burst */
    FLAG_BURST_ACK,                 /**< Server is waiting for eob ack */
    FLAG_IPCHECK,                   /**< Added or updated IPregistry data */
    FLAG_NOTCONN,                   /**< nobody is connected to this client */
    
    FLAG_LOCOP,                     /**< Local operator -- SRB */
    FLAG_SERVNOTICE,                /**< server notices such as kill */
    FLAG_OPER,                      /**< Operator */
    FLAG_INVISIBLE,                 /**< makes user invisible */
    FLAG_WALLOP,                    /**< send wallops to them */
    FLAG_DEAF,                      /**< Makes user deaf */
    FLAG_CHSERV,                    /**< Disallow KICK or MODE -o on the user;
                                       don't display channels in /whois */
    FLAG_DEBUG,                     /**< send global debug/anti-hack info */
    FLAG_ACCOUNT,                   /**< account name has been set */
    FLAG_HIDDENHOST,                /**< user's host is hidden */
    FLAG_SSLCONN,                   /**< SSL Connection */
    FLAG_ZOMBIE,                    /**< keep user alive on client connection close */
    
    FLAG_LAST_FLAG,                 /**< number of flags */
    FLAG_LOCAL_UMODES = FLAG_LOCOP, /**< First local mode flag */
    FLAG_GLOBAL_UMODES = FLAG_OPER  /**< First global mode flag */
  };

/** Declare flagset type for operator privileges. */
DECLARE_FLAGSET(Privs, PRIV_LAST_PRIV);
/** Declare flagset type for user flags. */
DECLARE_FLAGSET(Flags, FLAG_LAST_FLAG);

#include "capab.h" /* client capabilities */

/** Represents a local connection.
 * This contains a lot of stuff irrelevant to server connections, but
 * those are so rare as to not be worth special-casing.
 */
struct Connection
{
  unsigned long       con_magic;     /**< magic number */
  struct Connection*  con_next;      /**< Next connection with queued data */
  struct Connection** con_prev_p;    /**< What points to us */
  struct Client*      con_client;    /**< Client associated with connection */
  struct Client*      con_impcli;    /**< Client this client wants to impersonate to */
  unsigned int        con_count;     /**< Amount of data in buffer */
  int                 con_freeflag;  /**< indicates if connection can be freed */
  int                 con_error;     /**< last socket level error for client */
  int                 con_sentalong; /**< sentalong marker for connection */
  unsigned int        con_snomask;   /**< mask for server messages */
  unsigned int        con_linkcost;  /**< cost to send data to via this connection */
  time_t              con_nextnick;  /**< Next time a nick change is allowed */
  time_t              con_nexttarget;/**< Next time a target change is allowed */
  time_t              con_lasttime;  /**< Last time data read from socket */
  time_t              con_since;     /**< Last time we accepted a command */
  struct MsgQ         con_sendQ;     /**< Outgoing message queue */
  struct DBuf         con_recvQ;     /**< Incoming data yet to be parsed */
  unsigned int        con_sendM;     /**< Stats: protocol messages sent */
  unsigned int        con_receiveM;  /**< Stats: protocol messages received */
  uint64_t            con_sendB;     /**< Bytes sent. */
  uint64_t            con_receiveB;  /**< Bytes received. */
  struct Listener*    con_listener;  /**< Listening socket which we accepted
                                        from. */
  struct SLink*       con_confs;     /**< Associated configuration records. */
  HandlerType         con_handler;   /**< Message index into command table
                                        for parsing. */
  struct ListingArgs* con_listing;   /**< Current LIST status. */
  unsigned int        con_max_sendq; /**< cached max send queue for client */
  unsigned int        con_ping_freq; /**< cached ping freq */
  unsigned short      con_lastsq;    /**< # 2k blocks when sendqueued
                                        called last. */
  unsigned char       con_targets[MAXTARGETS]; /**< Hash values of
						  current targets. */
  char con_sock_ip[SOCKIPLEN + 1];   /**< Remote IP address as a string. */
  char con_sockhost[HOSTLEN + 1];    /**< This is the host name from
                                        the socket and after which the
                                        connection was accepted. */
  char con_passwd[PASSWDLEN + 1];    /**< Password given by user. */
  char con_buffer[BUFSIZE];          /**< Incoming message buffer; or
                                        the error that caused this
                                        clients socket to close. */
  struct Socket       con_socket;    /**< socket descriptor for
                                      client */
  struct Timer        con_proc;      /**< process latent messages from
                                      client */
  struct Privs        con_privs;     /**< Oper privileges */
  struct CapSet       con_capab;     /**< Client capabilities (from us) */
  struct CapSet       con_active;    /**< Active capabilities (to us) */
  struct AuthRequest* con_auth;      /**< Auth request for client */
  const struct wline* con_wline;     /**< WebIRC authorization for client */
  struct SSLConnection* con_ssl;     /**< SSL connection for client */
};

/** Magic constant to identify valid Connection structures. */
#define CONNECTION_MAGIC 0x12f955f3

/** Represents a client anywhere on the network. */
struct Client {
  unsigned long  cli_magic;       /**< magic number */
  struct Client* cli_next;        /**< link in GlobalClientList */
  struct Client* cli_prev;        /**< link in GlobalClientList */
  struct Client* cli_hnext;       /**< link in hash table bucket or this */
  struct Connection* cli_connect; /**< Connection structure associated with us */
  struct User*   cli_user;        /**< Defined if this client is a user */
  struct Server* cli_serv;        /**< Defined if this client is a server */
  struct Whowas* cli_whowas;      /**< Pointer to ww struct to be freed on quit */
  char           cli_yxx[4];      /**< Numeric Nick: YY if this is a
                                     server, XXX if this is a user */
  time_t         cli_firsttime;   /**< time client was created */
  time_t         cli_lastnick;    /**< TimeStamp on nick */
  int            cli_marker;      /**< /who processing marker */
  struct Flags   cli_flags;       /**< client flags */
  unsigned int   cli_hopcount;    /**< number of servers to this 0 = local */
  unsigned int   cli_linkcost;    /**< cost to send data to this client */
  struct irc_in_addr cli_ip;      /**< Real IP of client */
  short          cli_status;      /**< Client type */
  char cli_name[HOSTLEN + 1];     /**< Unique name of the client, nick or host */
  char cli_username[USERLEN + 1]; /**< Username determined by ident lookup */
  char cli_info[REALLEN + 1];     /**< Free form additional client information */
  char cli_errinfo[ERRINFOLEN+1]; /**< error information (quit message) for client */
};

/** Magic constant to identify valid Client structures. */
#define CLIENT_MAGIC 0x4ca08286

/** Verify that a client is valid. */
#define cli_verify(cli)		((cli)->cli_magic == CLIENT_MAGIC)
/** Get client's magic number. */
#define cli_magic(cli)		((cli)->cli_magic)
/** Get global next client. */
#define cli_next(cli)		((cli)->cli_next)
/** Get global previous client. */
#define cli_prev(cli)		((cli)->cli_prev)
/** Get next client in hash bucket chain. */
#define cli_hnext(cli)		((cli)->cli_hnext)
/** Get connection associated with client. */
#define cli_connect(cli)	((cli)->cli_connect)
/** Get local client that links us to \a cli. */
#define cli_from(cli)		(con_client(cli_connect(cli)))
/** Get User structure for client, if client is a user. */
#define cli_user(cli)		((cli)->cli_user)
/** Get Server structure for client, if client is a server. */
#define cli_serv(cli)		((cli)->cli_serv)
/** Get Whowas link for client. */
#define cli_whowas(cli)		((cli)->cli_whowas)
/** Get client numnick. */
#define cli_yxx(cli)		((cli)->cli_yxx)
/** Get time we last read data from the client socket. */
#define cli_lasttime(cli)	con_lasttime(cli_connect(cli))
/** Get time we last parsed something from the client. */
#define cli_since(cli)		con_since(cli_connect(cli))
/** Get time client was created. */
#define cli_firsttime(cli)	((cli)->cli_firsttime)
/** Get time client last changed nickname. */
#define cli_lastnick(cli)	((cli)->cli_lastnick)
/** Get WHO marker for client. */
#define cli_marker(cli)		((cli)->cli_marker)
/** Get flags flagset for client. */
#define cli_flags(cli)		((cli)->cli_flags)
/** Get hop count to client. */
#define cli_hopcount(cli)	((cli)->cli_hopcount)
/** Get link cost to client */
#define cli_linkcost(cli) ((cli)->cli_linkcost)
/** Get client IP address. */
#define cli_ip(cli)		((cli)->cli_ip)
/** Get status bitmask for client. */
#define cli_status(cli)		((cli)->cli_status)
/** Return non-zero if the client is local. */
#define cli_local(cli)          (cli_from(cli) == cli)
/** Get oper privileges for client. */
#define cli_privs(cli)		con_privs(cli_connect(cli))
/** Get client capabilities for client */
#define cli_capab(cli)		con_capab(cli_connect(cli))
/** Get active client capabilities for client */
#define cli_active(cli)		con_active(cli_connect(cli))
/** Get client name. */
#define cli_name(cli)		((cli)->cli_name)
/** Get client username (ident). */
#define cli_username(cli)	((cli)->cli_username)
/** Get client realname (information field). */
#define cli_info(cli)		((cli)->cli_info)
/** Get client error info (quit message). */
#define cli_errinfo(cli)		((cli)->cli_errinfo)
/** Get client account string. */
#define cli_account(cli)	(cli_user(cli) ? cli_user(cli)->account : "0")

/** Get number of incoming bytes queued for client. */
#define cli_count(cli)		con_count(cli_connect(cli))
/** Get file descriptor for sending in client's direction. */
#define cli_fd(cli)		con_fd(cli_connect(cli))
/** Get free flags for the client's connection. */
#define cli_freeflag(cli)	con_freeflag(cli_connect(cli))
/** Get last error code for the client's connection. */
#define cli_error(cli)		con_error(cli_connect(cli))
/** Get server notice mask for the client. */
#define cli_snomask(cli)	con_snomask(cli_connect(cli))
/** Get next time a nick change is allowed for the client. */
#define cli_nextnick(cli)	con_nextnick(cli_connect(cli))
/** Get next time a target change is allowed for the client. */
#define cli_nexttarget(cli)	con_nexttarget(cli_connect(cli))
/** Get SendQ for client. */
#define cli_sendQ(cli)		con_sendQ(cli_connect(cli))
/** Get RecvQ for client. */
#define cli_recvQ(cli)		con_recvQ(cli_connect(cli))
/** Get count of messages sent to client. */
#define cli_sendM(cli)		con_sendM(cli_connect(cli))
/** Get number of messages received from client. */
#define cli_receiveM(cli)	con_receiveM(cli_connect(cli))
/** Get number of bytes (modulo 1024) sent to client. */
#define cli_sendB(cli)		con_sendB(cli_connect(cli))
/** Get number of bytes (modulo 1024) received from client. */
#define cli_receiveB(cli)	con_receiveB(cli_connect(cli))
/** Get listener that accepted the client's connection. */
#define cli_listener(cli)	con_listener(cli_connect(cli))
/** Get list of attached conf lines. */
#define cli_confs(cli)		con_confs(cli_connect(cli))
/** Get handler type for client. */
#define cli_handler(cli)	con_handler(cli_connect(cli))
/** Get LIST status for client. */
#define cli_listing(cli)	con_listing(cli_connect(cli))
/** Get cached max SendQ for client. */
#define cli_max_sendq(cli)	con_max_sendq(cli_connect(cli))
/** Get ping frequency for client. */
#define cli_ping_freq(cli)	con_ping_freq(cli_connect(cli))
/** Get lastsq for client's connection. */
#define cli_lastsq(cli)		con_lastsq(cli_connect(cli))
/** Get the array of current targets for the client.  */
#define cli_targets(cli)	con_targets(cli_connect(cli))
/** Get the string form of the client's IP address. */
#define cli_sock_ip(cli)	con_sock_ip(cli_connect(cli))
/** Get the resolved hostname for the client. */
#define cli_sockhost(cli)	con_sockhost(cli_connect(cli))
/** Get the client's password. */
#define cli_passwd(cli)		con_passwd(cli_connect(cli))
/** Get the unprocessed input buffer for a client's connection.  */
#define cli_buffer(cli)		con_buffer(cli_connect(cli))
/** Get the Socket structure for sending to a client. */
#define cli_socket(cli)		con_socket(cli_connect(cli))
/** Get Timer for processing waiting messages from the client. */
#define cli_proc(cli)		con_proc(cli_connect(cli))
/** Get auth request for client. */
#define cli_auth(cli)		con_auth(cli_connect(cli))
/** Get WebIRC authorization for client. */
#define cli_wline(cli)          con_wline(cli_connect(cli))
/** Get sentalong marker for client. */
#define cli_sentalong(cli)      con_sentalong(cli_connect(cli))

/** Verify that a connection is valid. */
#define con_verify(con)		((con)->con_magic == CONNECTION_MAGIC)
/** Get connection's magic number. */
#define con_magic(con)		((con)->con_magic)
/** Get global next connection. */
#define con_next(con)		((con)->con_next)
/** Get global previous connection. */
#define con_prev_p(con)		((con)->con_prev_p)
/** Get locally connected client for connection. */
#define con_client(con)		((con)->con_client)
/** Get number of unprocessed data bytes from connection. */
#define con_count(con)		((con)->con_count)
/** Get file descriptor for connection. */
#define con_fd(con)		s_fd(&(con)->con_socket)
/** Get freeable flags for connection. */
#define con_freeflag(con)	((con)->con_freeflag)
/** Get last error code on connection. */
#define con_error(con)		((con)->con_error)
/** Get sentalong marker for connection. */
#define con_sentalong(con)      ((con)->con_sentalong)
/** Get server notice mask for connection. */
#define con_snomask(con)	((con)->con_snomask)
/** Get linkcost for connection. */
#define con_linkcost(con)	((con)->con_linkcost)
/** Get next nick change time for connection. */
#define con_nextnick(con)	((con)->con_nextnick)
/** Get next new target time for connection. */
#define con_nexttarget(con)	((con)->con_nexttarget)
/** Get last time we read from the connection. */
#define con_lasttime(con)       ((con)->con_lasttime)
/** Get last time we accepted a command from the connection. */
#define con_since(con)          ((con)->con_since)
/** Get SendQ for connection. */
#define con_sendQ(con)		((con)->con_sendQ)
/** Get RecvQ for connection. */
#define con_recvQ(con)		((con)->con_recvQ)
/** Get number of messages sent to connection. */
#define con_sendM(con)		((con)->con_sendM)
/** Get number of messages received from connection. */
#define con_receiveM(con)	((con)->con_receiveM)
/** Get number of bytes (modulo 1024) sent to connection. */
#define con_sendB(con)		((con)->con_sendB)
/** Get number of bytes (modulo 1024) received from connection. */
#define con_receiveB(con)	((con)->con_receiveB)
/** Get listener that accepted the connection. */
#define con_listener(con)	((con)->con_listener)
/** Get list of ConfItems attached to the connection. */
#define con_confs(con)		((con)->con_confs)
/** Get command handler for the connection. */
#define con_handler(con)	((con)->con_handler)
/** Get the LIST status for the connection. */
#define con_listing(con)	((con)->con_listing)
/** Get the maximum permitted SendQ size for the connection. */
#define con_max_sendq(con)	((con)->con_max_sendq)
/** Get the ping frequency for the connection. */
#define con_ping_freq(con)	((con)->con_ping_freq)
/** Get the lastsq for the connection. */
#define con_lastsq(con)		((con)->con_lastsq)
/** Get the current targets array for the connection. */
#define con_targets(con)	((con)->con_targets)
/** Get the string-formatted IP address for the connection. */
#define con_sock_ip(con)	((con)->con_sock_ip)
/** Get the resolved hostname for the connection. */
#define con_sockhost(con)	((con)->con_sockhost)
/** Get the password sent by the remote end of the connection.  */
#define con_passwd(con)		((con)->con_passwd)
/** Get the buffer of unprocessed incoming data from the connection. */
#define con_buffer(con)		((con)->con_buffer)
/** Get the Socket for the connection. */
#define con_socket(con)		((con)->con_socket)
/** Get the Timer for processing more data from the connection. */
#define con_proc(con)		((con)->con_proc)
/** Get the oper privilege set for the connection. */
#define con_privs(con)          (&(con)->con_privs)
/** Get the peer's capabilities for the connection. */
#define con_capab(con)          (&(con)->con_capab)
/** Get the active capabilities for the connection. */
#define con_active(con)         (&(con)->con_active)
/** Get the auth request for the connection. */
#define con_auth(con)		((con)->con_auth)
/** Get the WebIRC block (if any) used by the connection. */
#define con_wline(con)          ((con)->con_wline)
/** Get the ssl connection for the connection. */
#define con_ssl(con)		((con)->con_ssl)

#define STAT_CONNECTING         0x001 /**< connecting to another server */
#define STAT_HANDSHAKE          0x002 /**< pass - server sent */
#define STAT_ME                 0x004 /**< this server */
#define STAT_UNKNOWN            0x008 /**< unidentified connection */
#define STAT_UNKNOWN_USER       0x010 /**< connection on a client port */
#define STAT_UNKNOWN_SERVER     0x020 /**< connection on a server port */
#define STAT_SERVER             0x040 /**< fully registered server */
#define STAT_USER               0x080 /**< fully registered user */
#define STAT_WEBIRC             0x100 /**< connection on a webirc port */

/*
 * status macros.
 */
/** Return non-zero if the client is registered. */
#define IsRegistered(x)         (cli_status(x) & (STAT_SERVER | STAT_USER))
/** Return non-zero if the client is an outbound connection that is
 * still connecting. */
#define IsConnecting(x)         (cli_status(x) == STAT_CONNECTING)
/** Return non-zero if the client is an outbound connection that has
 * sent our password. */
#define IsHandshake(x)          (cli_status(x) == STAT_HANDSHAKE)
/** Return non-zero if the client is this server. */
#define IsMe(x)                 (cli_status(x) == STAT_ME)
/** Return non-zero if the client has not yet registered. */
#define IsUnknown(x)            (cli_status(x) & \
        (STAT_UNKNOWN | STAT_UNKNOWN_USER | STAT_UNKNOWN_SERVER | STAT_WEBIRC))
/** Return non-zero if the client is an unregistered connection on a
 * server port. */
#define IsServerPort(x)         (cli_status(x) == STAT_UNKNOWN_SERVER )
/** Return non-zero if the client is an unregistered connection on a
 * user port. */
#define IsUserPort(x)           (cli_status(x) == STAT_UNKNOWN_USER )
/** Return non-zero if the client is an unregistered connection on a
 * WebIRC port that has not yet sent WEBIRC. */
#define IsWebircPort(x)         (cli_status(x) == STAT_WEBIRC)
/** Return non-zero if the client is a real client connection. */
#define IsClient(x)             (cli_status(x) & \
        (STAT_HANDSHAKE | STAT_ME | STAT_UNKNOWN |\
         STAT_UNKNOWN_USER | STAT_UNKNOWN_SERVER | STAT_SERVER | STAT_USER))
/** Return non-zero if the client ignores flood limits. */
#define IsTrusted(x)            (cli_status(x) & \
        (STAT_CONNECTING | STAT_HANDSHAKE | STAT_ME | STAT_SERVER))
/** Return non-zero if the client is a registered server. */
#define IsServer(x)             (cli_status(x) == STAT_SERVER)
/** Return non-zero if the client is a registered user. */
#define IsUser(x)               (cli_status(x) == STAT_USER)

/** Return single character which helps identifiying type and status of a client. */
#define GetClientTypeChar(x)    (IsMe(x) ? "M" : IsConnecting(x) ? "c" : IsHandshake(x) ? "H" : \
        IsServerPort(x) ? "s" : IsUserPort(x) ? "u" : IsWebircPort(x) ? "w" : IsServer(x) ? "S" : \
        IsUser(x) ? "U" : "?")

/** Mark a client with STAT_CONNECTING. */
#define SetConnecting(x)        (cli_status(x) = STAT_CONNECTING)
/** Mark a client with STAT_HANDSHAKE. */
#define SetHandshake(x)         (cli_status(x) = STAT_HANDSHAKE)
/** Mark a client with STAT_SERVER. */
#define SetServer(x)            (cli_status(x) = STAT_SERVER)
/** Mark a client with STAT_ME. */
#define SetMe(x)                (cli_status(x) = STAT_ME)
/** Mark a client with STAT_USER. */
#define SetUser(x)              (cli_status(x) = STAT_USER)

/** Return non-zero if a client is directly connected to me. */
#define MyConnect(x)    (cli_from(x) == (x))
/** Return non-zero if a client is a locally connected user. */
#define MyUser(x)       (MyConnect(x) && IsUser(x))
/** Return non-zero if a client is a locally connected IRC operator. */
#define MyOper(x)       (MyConnect(x) && IsOper(x))
/** Return protocol version used by a server. */
#define Protocol(x)     ((cli_serv(x))->prot)

/*
 * flags macros
 */
/** Set a flag in a client's flags. */
#define SetFlag(cli, flag)  FlagSet(&cli_flags(cli), flag)
/** Clear a flag from a client's flags. */
#define ClrFlag(cli, flag)  FlagClr(&cli_flags(cli), flag)
/** Return non-zero if a flag is set in a client's flags. */
#define HasFlag(cli, flag)  FlagHas(&cli_flags(cli), flag)

/** Return non-zero if the client is an IRC operator (global or local). */
#define IsAnOper(x)             (IsOper(x) || IsLocOp(x))
/** Return non-zero if the client's connection is blocked. */
#define IsBlocked(x)            HasFlag(x, FLAG_BLOCKED)
/** Return non-zero if the client's connection is still being burst. */
#define IsBurst(x)              HasFlag(x, FLAG_BURST)
/** Return non-zero if we have received the peer's entire burst but
 * not their EOB ack. */
#define IsBurstAck(x)           HasFlag(x, FLAG_BURST_ACK)
/** Return non-zero if we are still bursting to the client. */
#define IsBurstOrBurstAck(x)    (HasFlag(x, FLAG_BURST) || HasFlag(x, FLAG_BURST_ACK))
/** Return non-zero if the client has set mode +k (channel service). */
#define IsChannelService(x)     HasFlag(x, FLAG_CHSERV)
/** Return non-zero if the client's socket is disconnected. */
#define IsDead(x)               HasFlag(x, FLAG_DEADSOCKET)
/** Return non-zero if the client is impersonating another client. */
#define IsImpersonating(x)      HasFlag(x, FLAG_IMPERSONATING)
/** Return non-zero if the client has set mode +d (deaf). */
#define IsDeaf(x)               HasFlag(x, FLAG_DEAF)
/** Return non-zero if the client has been IP-checked for clones. */
#define IsIPChecked(x)          HasFlag(x, FLAG_IPCHECK)
/** Return non-zero if we have received an ident response for the client. */
#define IsGotId(x)              HasFlag(x, FLAG_GOTID)
/** Return non-zero if the client has set mode +i (invisible). */
#define IsInvisible(x)          HasFlag(x, FLAG_INVISIBLE)
/** Return non-zero if the client caused a net.burst. */
#define IsJunction(x)           HasFlag(x, FLAG_JUNCTION)
/** Return non-zero if the client has set mode +O (local operator) locally. */
#define IsLocOp(x)              (MyConnect(x) && HasFlag(x, FLAG_LOCOP))
/** Return non-zero if the client has set mode +o (global operator). */
#define IsOper(x)               HasFlag(x, FLAG_OPER)
/** Return non-zero if the client has an active UDP ping request. */
#define IsUPing(x)              HasFlag(x, FLAG_UPING)
/** Return non-zero if the client has no '\n' in its buffer. */
#define NoNewLine(x)            HasFlag(x, FLAG_NONL)
/** Return non-zero if the client has set mode +g (debugging). */
#define SendDebug(x)            HasFlag(x, FLAG_DEBUG)
/** Return non-zero if the client has set mode +s (server notices). */
#define SendServNotice(x)       HasFlag(x, FLAG_SERVNOTICE)
/** Return non-zero if the client has set mode +w (wallops). */
#define SendWallops(x)          HasFlag(x, FLAG_WALLOP)
/** Return non-zero if the client claims to be a hub. */
#define IsHub(x)                HasFlag(x, FLAG_HUB)
/** Return non-zero if the client understands IPv6 addresses in P10. */
#define IsIPv6(x)               HasFlag(x, FLAG_IPV6)
/** Return non-zero if the client claims to be a services server. */
#define IsService(x)            HasFlag(x, FLAG_SERVICE)
/** Return non-zero if the client claims to be a router. */
#define IsRouter(x)             HasFlag(x, FLAG_ROUTER)
/** Return non-zero if the client has message routing enabled. */
#define IsRoutingEnabled(x)     HasFlag(x, FLAG_ROUTING_ENABLED)
/** Return non-zero if the client has an account stamp. */
#define IsAccount(x)            HasFlag(x, FLAG_ACCOUNT)
/** Return non-zero if the client has set mode +x (hidden host). */
#define IsHiddenHost(x)         HasFlag(x, FLAG_HIDDENHOST)
/** Return non-zero if the client has set mode +S (SSL Connection). */
#define IsSSLConn(x)            HasFlag(x, FLAG_SSLCONN)
/** Return non-zero if the client has set mode +Z (Zombie) */
#define IsZombieUser(x)         HasFlag(x, FLAG_ZOMBIE)
/** Return non-zero if nobody is connected to this client structure */
#define IsNotConn(x)            HasFlag(x, FLAG_NOTCONN)
/** Return non-zero if the client has an active PING request. */
#define IsPingSent(x)           HasFlag(x, FLAG_PINGSENT)

/** Return non-zero if the client has operator or server privileges. */
#define IsPrivileged(x)         (IsAnOper(x) || IsServer(x))
/** Return non-zero if the client's host is hidden. */
#define HasHiddenHost(x)        (IsHiddenHost(x) && IsAccount(x))

/** Mark a client as having an in-progress net.burst. */
#define SetBurst(x)             SetFlag(x, FLAG_BURST)
/** Mark a client as being between EOB and EOB ACK. */
#define SetBurstAck(x)          SetFlag(x, FLAG_BURST_ACK)
/** Mark a client as having mode +k (channel service). */
#define SetChannelService(x)    SetFlag(x, FLAG_CHSERV)
/** Mark a client as having mode +d (deaf). */
#define SetDeaf(x)              SetFlag(x, FLAG_DEAF)
/** Mark a client as having mode +g (debugging). */
#define SetDebug(x)             SetFlag(x, FLAG_DEBUG)
/** Mark a client as having ident looked up. */
#define SetGotId(x)             SetFlag(x, FLAG_GOTID)
/** Mark a client as being IP-checked. */
#define SetIPChecked(x)         SetFlag(x, FLAG_IPCHECK)
/** Mark a client as having mode +i (invisible). */
#define SetInvisible(x)         SetFlag(x, FLAG_INVISIBLE)
/** Mark a client as causing a net.join. */
#define SetJunction(x)          SetFlag(x, FLAG_JUNCTION)
/** Mark a client as having mode +O (local operator). */
#define SetLocOp(x)             SetFlag(x, FLAG_LOCOP)
/** Mark a client as having mode +o (global operator). */
#define SetOper(x)              SetFlag(x, FLAG_OPER)
/** Mark a client as having a pending UDP ping. */
#define SetUPing(x)             SetFlag(x, FLAG_UPING)
/** Mark a client as having mode +w (wallops). */
#define SetWallops(x)           SetFlag(x, FLAG_WALLOP)
/** Mark a client as having mode +s (server notices). */
#define SetServNotice(x)        SetFlag(x, FLAG_SERVNOTICE)
/** Mark a client as being a hub server. */
#define SetHub(x)               SetFlag(x, FLAG_HUB)
/** Mark a client as being an IPv6-grokking server. */
#define SetIPv6(x)              SetFlag(x, FLAG_IPV6)
/** Mark a client as being a services server. */
#define SetService(x)           SetFlag(x, FLAG_SERVICE)
/** Mark a client as being a router server. */
#define SetRouter(x)            SetFlag(x, FLAG_ROUTER)
/** Mark a client as having message routing enabled. */
#define SetRoutingEnabled(x)    SetFlag(x, FLAG_ROUTING_ENABLED)
/** Mark a client as having an account stamp. */
#define SetAccount(x)           SetFlag(x, FLAG_ACCOUNT)
/** Mark a client as having mode +x (hidden host). */
#define SetHiddenHost(x)        SetFlag(x, FLAG_HIDDENHOST)
/** Mark a client as having mode +S (SSL Connection). */
#define SetSSLConn(x)           SetFlag(x, FLAG_SSLCONN)
/** Mark a client as not having anyone connected to it */
#define SetNotConn(x)           SetFlag(x, FLAG_NOTCONN)
/** Return non-zero if the client has set mode +Z (Zombie) */
#define SetZombieUser(x)        SetFlag(x, FLAG_ZOMBIE)
/** Mark a client as having a pending PING. */
#define SetPingSent(x)          SetFlag(x, FLAG_PINGSENT)

/** Return non-zero if \a sptr sees \a acptr as an operator. */
#define SeeOper(sptr,acptr) (IsAnOper(acptr) && (HasPriv(acptr, PRIV_DISPLAY) \
                            || HasPriv(sptr, PRIV_SEE_OPERS)))

/** Clear the client's net.burst in-progress flag. */
#define ClearBurst(x)           ClrFlag(x, FLAG_BURST)
/** Clear the client's between EOB and EOB ACK flag. */
#define ClearBurstAck(x)        ClrFlag(x, FLAG_BURST_ACK)
/** Remove mode +k (channel service) from the client. */
#define ClearChannelService(x)  ClrFlag(x, FLAG_CHSERV)
/** Remove mode +d (deaf) from the client. */
#define ClearDeaf(x)            ClrFlag(x, FLAG_DEAF)
/** Remove mode +g (debugging) from the client. */
#define ClearDebug(x)           ClrFlag(x, FLAG_DEBUG)
/** Remove the client's IP-checked flag. */
#define ClearIPChecked(x)       ClrFlag(x, FLAG_IPCHECK)
/** Remove mode +i (invisible) from the client. */
#define ClearInvisible(x)       ClrFlag(x, FLAG_INVISIBLE)
/** Remove mode +O (local operator) from the client. */
#define ClearLocOp(x)           ClrFlag(x, FLAG_LOCOP)
/** Remove mode +o (global operator) from the client. */
#define ClearOper(x)            ClrFlag(x, FLAG_OPER)
/** Clear the client's pending UDP ping flag. */
#define ClearUPing(x)           ClrFlag(x, FLAG_UPING)
/** Remove mode +w (wallops) from the client. */
#define ClearWallops(x)         ClrFlag(x, FLAG_WALLOP)
/** Remove mode +s (server notices) from the client. */
#define ClearServNotice(x)      ClrFlag(x, FLAG_SERVNOTICE)
/** Remove mode +x (hidden host) from the client. */
#define ClearHiddenHost(x)      ClrFlag(x, FLAG_HIDDENHOST)
<<<<<<< HEAD
/** Remove mode +S (SSL Connection) from the client. */
#define ClearSSLConn(x)         ClrFlag(x, FLAG_SSLCONN)
/** Mark client as having someone connected to it */
#define ClearNotConn(x)         ClrFlag(x, FLAG_NOTCONN)
/** Return non-zero if the client has set mode +Z (Zombie) */
#define ClearZombieUser(x)      ClrFlag(x, FLAG_ZOMBIE)
=======
/** Clear the a client's message routing enabled flag. */
#define ClearRoutingEnabled(x)  ClrFlag(x, FLAG_ROUTING_ENABLED)
>>>>>>> b2e39441
/** Clear the client's pending PING flag. */
#define ClearPingSent(x)        ClrFlag(x, FLAG_PINGSENT)
/** Clear the client's HUB flag. */
#define ClearHub(x)             ClrFlag(x, FLAG_HUB)

/* free flags */
#define FREEFLAG_SOCKET	0x0001	/**< socket needs to be freed */
#define FREEFLAG_TIMER	0x0002	/**< timer needs to be freed */

/* server notice stuff */

#define SNO_ADD         1       /**< Perform "or" on server notice mask. */
#define SNO_DEL         2       /**< Perform "and ~x" on server notice mask. */
#define SNO_SET         3       /**< Set server notice mask. */
                                /* DON'T CHANGE THESE VALUES ! */
                                /* THE CLIENTS DEPEND ON IT  ! */
#define SNO_OLDSNO      0x1     /**< unsorted old messages */
#define SNO_SERVKILL    0x2     /**< server kills (nick collisions) */
#define SNO_OPERKILL    0x4     /**< oper kills */
#define SNO_HACK2       0x8     /**< desyncs */
#define SNO_HACK3       0x10    /**< temporary desyncs */
#define SNO_UNAUTH      0x20    /**< unauthorized connections */
#define SNO_TCPCOMMON   0x40    /**< common TCP or socket errors */
#define SNO_TOOMANY     0x80    /**< too many connections */
#define SNO_HACK4       0x100   /**< Uworld actions on channels */
#define SNO_GLINE       0x200   /**< glines */
#define SNO_NETWORK     0x400   /**< net join/break, etc */
#define SNO_IPMISMATCH  0x800   /**< IP mismatches */
#define SNO_THROTTLE    0x1000  /**< host throttle add/remove notices */
#define SNO_OLDREALOP   0x2000  /**< old oper-only messages */
#define SNO_CONNEXIT    0x4000  /**< client connect/exit (ugh) */
#define SNO_AUTO        0x8000  /**< AUTO G-Lines */
#define SNO_DEBUG       0x10000 /**< debugging messages (DEBUGMODE only) */
#define SNO_AUTH        0x20000 /**< IAuth notices */

/** Bitmask of all valid server notice bits. */
#ifdef DEBUGMODE
# define SNO_ALL        0x3ffff
#else
# define SNO_ALL        0x2ffff
#endif

/** Server notice bits allowed to normal users. */
#define SNO_USER        (SNO_ALL & ~SNO_OPER)

/** Server notice bits enabled by default for normal users. */
#define SNO_DEFAULT (SNO_NETWORK|SNO_OPERKILL|SNO_GLINE)
/** Server notice bits enabled by default for IRC operators. */
#define SNO_OPERDEFAULT (SNO_DEFAULT|SNO_HACK2|SNO_HACK4|SNO_THROTTLE|SNO_OLDSNO)
/** Server notice bits reserved to IRC operators. */
#define SNO_OPER (SNO_CONNEXIT|SNO_OLDREALOP|SNO_AUTH)
/** Noisy server notice bits that cause other bits to be cleared during connect. */
#define SNO_NOISY (SNO_SERVKILL|SNO_UNAUTH)

/** Test whether a privilege has been granted to a client. */
#define HasPriv(cli, priv)  FlagHas(cli_privs(cli), priv)
/** Grant a privilege to a client. */
#define SetPriv(cli, priv)  FlagSet(cli_privs(cli), priv)
/** Revoke a privilege from a client. */
#define ClrPriv(cli, priv)  FlagClr(cli_privs(cli), priv)

/** Test whether a client has a capability */
#define HasCap(cli, cap)    CapHas(cli_capab(cli), (cap))
/** Test whether a client has the capability active */
#define CapActive(cli, cap) CapHas(cli_active(cli), (cap))

#define HIDE_IP 0 /**< Do not show IP address in get_client_name() */
#define SHOW_IP 1 /**< Show ident and IP address in get_client_name() */

extern const char* get_client_name(const struct Client* sptr, int showip);
extern const char* client_get_default_umode(const struct Client* sptr);
extern int client_get_ping(const struct Client* local_client);
extern void client_drop_sendq(struct Connection* con);
extern void client_add_sendq(struct Connection* con,
			     struct Connection** con_p);
extern void client_set_privs(struct Client *client, struct ConfItem *oper,
			     int forceOper);
extern int client_report_privs(struct Client* to, struct Client* client);

#endif /* INCLUDED_client_h */
<|MERGE_RESOLUTION|>--- conflicted
+++ resolved
@@ -716,17 +716,12 @@
 #define ClearServNotice(x)      ClrFlag(x, FLAG_SERVNOTICE)
 /** Remove mode +x (hidden host) from the client. */
 #define ClearHiddenHost(x)      ClrFlag(x, FLAG_HIDDENHOST)
-<<<<<<< HEAD
 /** Remove mode +S (SSL Connection) from the client. */
 #define ClearSSLConn(x)         ClrFlag(x, FLAG_SSLCONN)
 /** Mark client as having someone connected to it */
 #define ClearNotConn(x)         ClrFlag(x, FLAG_NOTCONN)
 /** Return non-zero if the client has set mode +Z (Zombie) */
 #define ClearZombieUser(x)      ClrFlag(x, FLAG_ZOMBIE)
-=======
-/** Clear the a client's message routing enabled flag. */
-#define ClearRoutingEnabled(x)  ClrFlag(x, FLAG_ROUTING_ENABLED)
->>>>>>> b2e39441
 /** Clear the client's pending PING flag. */
 #define ClearPingSent(x)        ClrFlag(x, FLAG_PINGSENT)
 /** Clear the client's HUB flag. */

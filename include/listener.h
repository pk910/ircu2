--- conflicted
+++ resolved
@@ -80,11 +80,8 @@
 
 #define listener_server(LISTENER) FlagHas(&(LISTENER)->flags, LISTEN_SERVER)
 #define listener_active(LISTENER) FlagHas(&(LISTENER)->flags, LISTEN_ACTIVE)
-<<<<<<< HEAD
 #define listener_exempt(LISTENER) FlagHas(&(LISTENER)->flags, LISTEN_EXEMPT)
-=======
 #define listener_webirc(LISTENER) FlagHas(&(LISTENER)->flags, LISTEN_WEBIRC)
->>>>>>> ac4bb6a0
 
 extern void        add_listener(int port, const char* vaddr_ip, 
                                 const char* mask,
